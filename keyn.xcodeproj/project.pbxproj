// !$*UTF8*$!
{
	archiveVersion = 1;
	classes = {
	};
	objectVersion = 48;
	objects = {

/* Begin PBXBuildFile section */
		013438C7220C460A000685B2 /* AppStartupService.swift in Sources */ = {isa = PBXBuildFile; fileRef = 013438C6220C460A000685B2 /* AppStartupService.swift */; };
		013438C9220C46D6000685B2 /* MigrationService.swift in Sources */ = {isa = PBXBuildFile; fileRef = 013438C8220C46D6000685B2 /* MigrationService.swift */; };
		013438CB220C4922000685B2 /* PushNotificationService.swift in Sources */ = {isa = PBXBuildFile; fileRef = 013438CA220C4922000685B2 /* PushNotificationService.swift */; };
		013438CD220C583F000685B2 /* PasteboardService.swift in Sources */ = {isa = PBXBuildFile; fileRef = 013438CC220C583F000685B2 /* PasteboardService.swift */; };
		0153C8B222119276001B6853 /* ErrorViewController.swift in Sources */ = {isa = PBXBuildFile; fileRef = 0153C8B122119276001B6853 /* ErrorViewController.swift */; };
		0155742B202B173F00F97DA2 /* TestHelper.swift in Sources */ = {isa = PBXBuildFile; fileRef = 0155742A202B173F00F97DA2 /* TestHelper.swift */; };
		01839A711FACA93A00698B69 /* Account.swift in Sources */ = {isa = PBXBuildFile; fileRef = 01839A701FACA93A00698B69 /* Account.swift */; };
		01839A731FACA94300698B69 /* Site.swift in Sources */ = {isa = PBXBuildFile; fileRef = 01839A721FACA94300698B69 /* Site.swift */; };
		01B79AEF202C8E8000425BD5 /* CryptoTests.swift in Sources */ = {isa = PBXBuildFile; fileRef = 01B79AEE202C8E8000425BD5 /* CryptoTests.swift */; };
		3E7B7F5167CC5276D550C032 /* Pods_keynNotificationExtension.framework in Frameworks */ = {isa = PBXBuildFile; fileRef = 936839EF1E3AA271EB71CBF9 /* Pods_keynNotificationExtension.framework */; };
		4240A4072325EAB4002EBD4E /* SeedTests.swift in Sources */ = {isa = PBXBuildFile; fileRef = 4240A4062325EAB4002EBD4E /* SeedTests.swift */; };
		4240A4092325EAC2002EBD4E /* AccountTests.swift in Sources */ = {isa = PBXBuildFile; fileRef = 4240A4082325EAC2002EBD4E /* AccountTests.swift */; };
		42497C12231EE60900ECBDB4 /* APIProtocol.swift in Sources */ = {isa = PBXBuildFile; fileRef = 42497C11231EE60900ECBDB4 /* APIProtocol.swift */; };
		42497C13231EF4AF00ECBDB4 /* APIProtocol.swift in Sources */ = {isa = PBXBuildFile; fileRef = 42497C11231EE60900ECBDB4 /* APIProtocol.swift */; };
		42497C14231EF4B000ECBDB4 /* APIProtocol.swift in Sources */ = {isa = PBXBuildFile; fileRef = 42497C11231EE60900ECBDB4 /* APIProtocol.swift */; };
		42741B6F23201F8000A9D2B2 /* BackupManagerTests.swift in Sources */ = {isa = PBXBuildFile; fileRef = 42741B6E23201F8000A9D2B2 /* BackupManagerTests.swift */; };
		428178D32321ACBA00DC70DF /* KeychainTests.swift in Sources */ = {isa = PBXBuildFile; fileRef = 428178D22321ACBA00DC70DF /* KeychainTests.swift */; };
		428178D52321AE5800DC70DF /* FakeLAContext.swift in Sources */ = {isa = PBXBuildFile; fileRef = 428178D42321AE5800DC70DF /* FakeLAContext.swift */; };
		42B70B402322BEE40025109E /* SeedTests.swift in Sources */ = {isa = PBXBuildFile; fileRef = 42B70B3F2322BEE40025109E /* SeedTests.swift */; };
		4904D4ED208CCAD300D6B477 /* BackupManager.swift in Sources */ = {isa = PBXBuildFile; fileRef = 4904D4EC208CCAD300D6B477 /* BackupManager.swift */; };
		4904D4EE208CD41A00D6B477 /* BackupManager.swift in Sources */ = {isa = PBXBuildFile; fileRef = 4904D4EC208CCAD300D6B477 /* BackupManager.swift */; };
		4905772B2215BA5C006D98C0 /* wordlist.txt in Resources */ = {isa = PBXBuildFile; fileRef = 4905772D2215BA5C006D98C0 /* wordlist.txt */; };
		49057731221AE04B006D98C0 /* AuthorizationGuard.swift in Sources */ = {isa = PBXBuildFile; fileRef = 49057730221AE04B006D98C0 /* AuthorizationGuard.swift */; };
		4905E09B230ECD3B00EE380E /* KeynLabel.swift in Sources */ = {isa = PBXBuildFile; fileRef = 4905E09A230ECD3B00EE380E /* KeynLabel.swift */; };
		49062C582214499A00A30669 /* Properties.swift in Sources */ = {isa = PBXBuildFile; fileRef = 49DCA6982063E44D008F4DF2 /* Properties.swift */; };
		49062C59221449B400A30669 /* DateComponentUnitFormatter.swift in Sources */ = {isa = PBXBuildFile; fileRef = 493FCF731FDADB0B00D31AE7 /* DateComponentUnitFormatter.swift */; };
		49062C5A221449C700A30669 /* Session.swift in Sources */ = {isa = PBXBuildFile; fileRef = 49FA7F751FB9E08E00EDB367 /* Session.swift */; };
		49062C5B221449D200A30669 /* DateComponentUnitFormatter.swift in Sources */ = {isa = PBXBuildFile; fileRef = 493FCF731FDADB0B00D31AE7 /* DateComponentUnitFormatter.swift */; };
		49062C6D2214679400A30669 /* Localizer.swift in Sources */ = {isa = PBXBuildFile; fileRef = 49062C6C2214679400A30669 /* Localizer.swift */; };
		49062C6E2214679400A30669 /* Localizer.swift in Sources */ = {isa = PBXBuildFile; fileRef = 49062C6C2214679400A30669 /* Localizer.swift */; };
		49062C6F2214679400A30669 /* Localizer.swift in Sources */ = {isa = PBXBuildFile; fileRef = 49062C6C2214679400A30669 /* Localizer.swift */; };
		49062C7822146D8700A30669 /* Localized.plist in Resources */ = {isa = PBXBuildFile; fileRef = 49062C7C22146D8700A30669 /* Localized.plist */; };
		49062C7922146D8700A30669 /* Localized.plist in Resources */ = {isa = PBXBuildFile; fileRef = 49062C7C22146D8700A30669 /* Localized.plist */; };
		49062C7A22146D8700A30669 /* Localized.plist in Resources */ = {isa = PBXBuildFile; fileRef = 49062C7C22146D8700A30669 /* Localized.plist */; };
		4908103620598AC700C770F1 /* PPD.swift in Sources */ = {isa = PBXBuildFile; fileRef = 4908103520598AC700C770F1 /* PPD.swift */; };
		4914498722C0F3310021D081 /* KeynTabBar.swift in Sources */ = {isa = PBXBuildFile; fileRef = 4914498622C0F3310021D081 /* KeynTabBar.swift */; };
		491968051FC0DC6400206B75 /* Crypto.swift in Sources */ = {isa = PBXBuildFile; fileRef = 491968041FC0DC6400206B75 /* Crypto.swift */; };
		4919DAE720123FE50048B060 /* NotificationService.swift in Sources */ = {isa = PBXBuildFile; fileRef = 4919DAE620123FE50048B060 /* NotificationService.swift */; };
		4919DAEB20123FE50048B060 /* keynNotificationExtension.appex in Embed App Extensions */ = {isa = PBXBuildFile; fileRef = 4919DAE420123FE50048B060 /* keynNotificationExtension.appex */; settings = {ATTRIBUTES = (RemoveHeadersOnCopy, ); }; };
		4919DAF2201261FE0048B060 /* RequestViewController.swift in Sources */ = {isa = PBXBuildFile; fileRef = 4919DAF1201261FE0048B060 /* RequestViewController.swift */; };
		491C485820249D3B00397071 /* Assets.xcassets in Resources */ = {isa = PBXBuildFile; fileRef = 491C485720249D3B00397071 /* Assets.xcassets */; };
		49214B7821032CFD00C793DE /* Session.swift in Sources */ = {isa = PBXBuildFile; fileRef = 49FA7F751FB9E08E00EDB367 /* Session.swift */; };
		49214B882103359B00C793DE /* Crypto.swift in Sources */ = {isa = PBXBuildFile; fileRef = 491968041FC0DC6400206B75 /* Crypto.swift */; };
		49214B8D21033B2B00C793DE /* NotificationProcessor.swift in Sources */ = {isa = PBXBuildFile; fileRef = 49214B74210325B400C793DE /* NotificationProcessor.swift */; };
		49235FF323151BC3003C4A0F /* privacy_policy.md in Resources */ = {isa = PBXBuildFile; fileRef = 49235FF523151BC3003C4A0F /* privacy_policy.md */; };
		49235FF923152686003C4A0F /* WebView.bundle in Resources */ = {isa = PBXBuildFile; fileRef = 49235FF823152686003C4A0F /* WebView.bundle */; };
		49235FFC23152C73003C4A0F /* Montserrat-Medium.ttf in Resources */ = {isa = PBXBuildFile; fileRef = 49235FFA23152C73003C4A0F /* Montserrat-Medium.ttf */; };
		49235FFD23152C73003C4A0F /* Montserrat-Bold.ttf in Resources */ = {isa = PBXBuildFile; fileRef = 49235FFB23152C73003C4A0F /* Montserrat-Bold.ttf */; };
		49236000231534F2003C4A0F /* terms_of_use.md in Resources */ = {isa = PBXBuildFile; fileRef = 49236002231534F2003C4A0F /* terms_of_use.md */; };
		4923600523156893003C4A0F /* LocalizableBarButton.swift in Sources */ = {isa = PBXBuildFile; fileRef = 4923600423156893003C4A0F /* LocalizableBarButton.swift */; };
		4923600623156A68003C4A0F /* LocalizableButton.swift in Sources */ = {isa = PBXBuildFile; fileRef = 49911E7F231413DA007905DF /* LocalizableButton.swift */; };
		4927D8162253E50F00BFEDD1 /* KeynBarButton.swift in Sources */ = {isa = PBXBuildFile; fileRef = 4927D8152253E50F00BFEDD1 /* KeynBarButton.swift */; };
		4927D8172253E56B00BFEDD1 /* KeynBarButton.swift in Sources */ = {isa = PBXBuildFile; fileRef = 4927D8152253E50F00BFEDD1 /* KeynBarButton.swift */; };
		492EC841224907FA0088F73D /* SelfSizingTableView.swift in Sources */ = {isa = PBXBuildFile; fileRef = 492EC840224907FA0088F73D /* SelfSizingTableView.swift */; };
		492EC843224919A10088F73D /* PairingViewController.swift in Sources */ = {isa = PBXBuildFile; fileRef = 492EC842224919A10088F73D /* PairingViewController.swift */; };
		492EC8452249214E0088F73D /* PairContainerViewController.swift in Sources */ = {isa = PBXBuildFile; fileRef = 492EC8442249214E0088F73D /* PairContainerViewController.swift */; };
		493604A020861286009E3029 /* AuthenticationGuard.swift in Sources */ = {isa = PBXBuildFile; fileRef = 4936049F20861286009E3029 /* AuthenticationGuard.swift */; };
		4936E070225F77B3009B0A31 /* MobileExplanationViewController.swift in Sources */ = {isa = PBXBuildFile; fileRef = 4936E06F225F77B3009B0A31 /* MobileExplanationViewController.swift */; };
		493A35B22215653F002EB043 /* Constants.swift in Sources */ = {isa = PBXBuildFile; fileRef = 493A35B12215653F002EB043 /* Constants.swift */; };
		493A35B32215660E002EB043 /* Constants.swift in Sources */ = {isa = PBXBuildFile; fileRef = 493A35B12215653F002EB043 /* Constants.swift */; };
		493A35B42215660E002EB043 /* Constants.swift in Sources */ = {isa = PBXBuildFile; fileRef = 493A35B12215653F002EB043 /* Constants.swift */; };
		493DB00B231577B40061CB5C /* Montserrat-Bold.ttf in Resources */ = {isa = PBXBuildFile; fileRef = 49235FFB23152C73003C4A0F /* Montserrat-Bold.ttf */; };
		493DB00C231577B70061CB5C /* Montserrat-Medium.ttf in Resources */ = {isa = PBXBuildFile; fileRef = 49235FFA23152C73003C4A0F /* Montserrat-Medium.ttf */; };
		493DB00D231578380061CB5C /* KeynLabel.swift in Sources */ = {isa = PBXBuildFile; fileRef = 4905E09A230ECD3B00EE380E /* KeynLabel.swift */; };
		493FCF741FDADB0B00D31AE7 /* DateComponentUnitFormatter.swift in Sources */ = {isa = PBXBuildFile; fileRef = 493FCF731FDADB0B00D31AE7 /* DateComponentUnitFormatter.swift */; };
		4950262E22BBA2DC00545118 /* CircleView.swift in Sources */ = {isa = PBXBuildFile; fileRef = 4950262D22BBA2DC00545118 /* CircleView.swift */; };
		4950263022BBA2FC00545118 /* BackupCircle.swift in Sources */ = {isa = PBXBuildFile; fileRef = 4950262F22BBA2FC00545118 /* BackupCircle.swift */; };
		4950263222BBA31200545118 /* FilledCircle.swift in Sources */ = {isa = PBXBuildFile; fileRef = 4950263122BBA31200545118 /* FilledCircle.swift */; };
		4955DE642315773600C66996 /* MainInterface.storyboard in Resources */ = {isa = PBXBuildFile; fileRef = 4955DE632315773500C66996 /* MainInterface.storyboard */; };
		495E09EC22451BF500BDFBB1 /* AccountTableViewCell.swift in Sources */ = {isa = PBXBuildFile; fileRef = 495E09EB22451BF500BDFBB1 /* AccountTableViewCell.swift */; };
		495E09EE22453BD500BDFBB1 /* KeynNavigationController.swift in Sources */ = {isa = PBXBuildFile; fileRef = 495E09ED22453BD500BDFBB1 /* KeynNavigationController.swift */; };
		495E09EF22453BD500BDFBB1 /* KeynNavigationController.swift in Sources */ = {isa = PBXBuildFile; fileRef = 495E09ED22453BD500BDFBB1 /* KeynNavigationController.swift */; };
		495E5B561FAC8EFA002E6AC6 /* AccountsTableViewController.swift in Sources */ = {isa = PBXBuildFile; fileRef = 495E5B551FAC8EFA002E6AC6 /* AccountsTableViewController.swift */; };
		495E5B581FAC8F49002E6AC6 /* RootViewController.swift in Sources */ = {isa = PBXBuildFile; fileRef = 495E5B571FAC8F49002E6AC6 /* RootViewController.swift */; };
		495E5B5A1FAC9887002E6AC6 /* AccountViewController.swift in Sources */ = {isa = PBXBuildFile; fileRef = 495E5B591FAC9887002E6AC6 /* AccountViewController.swift */; };
		495E72BB22118717003132ED /* Logger.swift in Sources */ = {isa = PBXBuildFile; fileRef = 495E72BA22118717003132ED /* Logger.swift */; };
		495E72BC22118F9D003132ED /* Logger.swift in Sources */ = {isa = PBXBuildFile; fileRef = 495E72BA22118717003132ED /* Logger.swift */; };
		495E72BD22118F9E003132ED /* Logger.swift in Sources */ = {isa = PBXBuildFile; fileRef = 495E72BA22118717003132ED /* Logger.swift */; };
		4967F427225CE9270069330D /* AccountTableViewCell.swift in Sources */ = {isa = PBXBuildFile; fileRef = 495E09EB22451BF500BDFBB1 /* AccountTableViewCell.swift */; };
		4967F428225D02450069330D /* SelfSizingTableView.swift in Sources */ = {isa = PBXBuildFile; fileRef = 492EC840224907FA0088F73D /* SelfSizingTableView.swift */; };
		4967F42A225E318A0069330D /* BackupFinishViewController.swift in Sources */ = {isa = PBXBuildFile; fileRef = 4967F429225E318A0069330D /* BackupFinishViewController.swift */; };
		496886E61FBF4E9400837045 /* Keychain.swift in Sources */ = {isa = PBXBuildFile; fileRef = 496886E51FBF4E9400837045 /* Keychain.swift */; };
		496F0DED22429C2F007C4152 /* KeynTabButton.swift in Sources */ = {isa = PBXBuildFile; fileRef = 496F0DEC22429C2F007C4152 /* KeynTabButton.swift */; };
		49721F9C2128E5830090AF48 /* API.swift in Sources */ = {isa = PBXBuildFile; fileRef = 49721F9B2128E5830090AF48 /* API.swift */; };
		49721F9D2128EED00090AF48 /* API.swift in Sources */ = {isa = PBXBuildFile; fileRef = 49721F9B2128E5830090AF48 /* API.swift */; };
		4973BB7522F818470004E365 /* TermsViewController.swift in Sources */ = {isa = PBXBuildFile; fileRef = 4973BB7422F818470004E365 /* TermsViewController.swift */; };
		4973BB7722F84C490004E365 /* AboutViewController.swift in Sources */ = {isa = PBXBuildFile; fileRef = 4973BB7622F84C490004E365 /* AboutViewController.swift */; };
		4973BB7922F866D90004E365 /* AccessoryTableViewCell.swift in Sources */ = {isa = PBXBuildFile; fileRef = 4973BB7822F866D90004E365 /* AccessoryTableViewCell.swift */; };
		49774C122266035C0094D3ED /* SiteTableViewController.swift in Sources */ = {isa = PBXBuildFile; fileRef = 49774C112266035C0094D3ED /* SiteTableViewController.swift */; };
		49774C142266044D0094D3ED /* SiteTableViewCell.swift in Sources */ = {isa = PBXBuildFile; fileRef = 49774C132266044D0094D3ED /* SiteTableViewCell.swift */; };
		49774C1822664DC30094D3ED /* StartBackupViewController.swift in Sources */ = {isa = PBXBuildFile; fileRef = 49774C1722664DC30094D3ED /* StartBackupViewController.swift */; };
		497828862285712C00D30C42 /* NotificationManager.swift in Sources */ = {isa = PBXBuildFile; fileRef = 497828852285712C00D30C42 /* NotificationManager.swift */; };
		497B4E8C23101B0300ED7E4A /* UnderlinedButton.swift in Sources */ = {isa = PBXBuildFile; fileRef = 497B4E8B23101B0300ED7E4A /* UnderlinedButton.swift */; };
		497B4E90231027F400ED7E4A /* LocalizableTextField.swift in Sources */ = {isa = PBXBuildFile; fileRef = 497B4E8F231027F400ED7E4A /* LocalizableTextField.swift */; };
		497C85DF2315737100DC4F91 /* Initialisation.storyboard in Resources */ = {isa = PBXBuildFile; fileRef = 497C85DA2315737100DC4F91 /* Initialisation.storyboard */; };
		497C85E02315737100DC4F91 /* Main.storyboard in Resources */ = {isa = PBXBuildFile; fileRef = 497C85DB2315737100DC4F91 /* Main.storyboard */; };
		497C85E12315737100DC4F91 /* LaunchScreen.storyboard in Resources */ = {isa = PBXBuildFile; fileRef = 497C85DC2315737100DC4F91 /* LaunchScreen.storyboard */; };
		497C85E22315737100DC4F91 /* Request.storyboard in Resources */ = {isa = PBXBuildFile; fileRef = 497C85DD2315737100DC4F91 /* Request.storyboard */; };
		497C85E32315737100DC4F91 /* Feedback.storyboard in Resources */ = {isa = PBXBuildFile; fileRef = 497C85DE2315737100DC4F91 /* Feedback.storyboard */; };
		497D21B7205A80800040E0C0 /* PPD.swift in Sources */ = {isa = PBXBuildFile; fileRef = 4908103520598AC700C770F1 /* PPD.swift */; };
		497D21CB205AB0710040E0C0 /* PasswordGenerator.swift in Sources */ = {isa = PBXBuildFile; fileRef = 497D21CA205AB0710040E0C0 /* PasswordGenerator.swift */; };
		497D21CC205AB1FC0040E0C0 /* PasswordGenerator.swift in Sources */ = {isa = PBXBuildFile; fileRef = 497D21CA205AB0710040E0C0 /* PasswordGenerator.swift */; };
		497FDD891FF93C6E00AAB0DA /* BackupCheckViewController.swift in Sources */ = {isa = PBXBuildFile; fileRef = 497FDD881FF93C6E00AAB0DA /* BackupCheckViewController.swift */; };
		497FDD8E1FFBDBA700AAB0DA /* SettingsViewController.swift in Sources */ = {isa = PBXBuildFile; fileRef = 497FDD8D1FFBDBA700AAB0DA /* SettingsViewController.swift */; };
		4986D7832272E42800917B05 /* AddAccountHelpViewController.swift in Sources */ = {isa = PBXBuildFile; fileRef = 4986D7822272E42800917B05 /* AddAccountHelpViewController.swift */; };
		498FF17C22B0F3490072C3AE /* TabBarGradient.swift in Sources */ = {isa = PBXBuildFile; fileRef = 498FF17B22B0F3490072C3AE /* TabBarGradient.swift */; };
		49911E80231413DA007905DF /* LocalizableButton.swift in Sources */ = {isa = PBXBuildFile; fileRef = 49911E7F231413DA007905DF /* LocalizableButton.swift */; };
		499569BC1FED278B00D75848 /* InitialisationViewController.swift in Sources */ = {isa = PBXBuildFile; fileRef = 499569BB1FED278B00D75848 /* InitialisationViewController.swift */; };
		499569C81FED5E0A00D75848 /* RecoveryViewController.swift in Sources */ = {isa = PBXBuildFile; fileRef = 499569C71FED5E0A00D75848 /* RecoveryViewController.swift */; };
		49983445232131680007BF12 /* MockAPI.swift in Sources */ = {isa = PBXBuildFile; fileRef = 49983444232131680007BF12 /* MockAPI.swift */; };
		49A01CDA22609C5E001794B8 /* WebKit.framework in Frameworks */ = {isa = PBXBuildFile; fileRef = 49A01CD922609C5E001794B8 /* WebKit.framework */; };
		49A3257321086EF30018677C /* ReportSiteViewController.swift in Sources */ = {isa = PBXBuildFile; fileRef = 49A3257221086EF30018677C /* ReportSiteViewController.swift */; };
		49A32575210885F80018677C /* MPCQuestionViewController.swift in Sources */ = {isa = PBXBuildFile; fileRef = 49A32574210885F80018677C /* MPCQuestionViewController.swift */; };
		49A3257721089AAC0018677C /* MPCTableViewCell.swift in Sources */ = {isa = PBXBuildFile; fileRef = 49A3257621089AAC0018677C /* MPCTableViewCell.swift */; };
		49B17338229ECADC0029FD2B /* PrivacyViewController.swift in Sources */ = {isa = PBXBuildFile; fileRef = 49B17337229ECADC0029FD2B /* PrivacyViewController.swift */; };
		49B1733A229ED29A0029FD2B /* WebViewController.swift in Sources */ = {isa = PBXBuildFile; fileRef = 49B17339229ED29A0029FD2B /* WebViewController.swift */; };
		49B1733C229FFDFC0029FD2B /* LoggingPreferenceViewController.swift in Sources */ = {isa = PBXBuildFile; fileRef = 49B1733B229FFDFC0029FD2B /* LoggingPreferenceViewController.swift */; };
		49B1C8A922882B16005ED5BF /* NotificationManager.swift in Sources */ = {isa = PBXBuildFile; fileRef = 497828852285712C00D30C42 /* NotificationManager.swift */; };
		49B1C8AB22882B2A005ED5BF /* NotificationManager.swift in Sources */ = {isa = PBXBuildFile; fileRef = 497828852285712C00D30C42 /* NotificationManager.swift */; };
		49B6C1861FCF2A5C0062D717 /* Seed.swift in Sources */ = {isa = PBXBuildFile; fileRef = 49B6C1851FCF2A5C0062D717 /* Seed.swift */; };
		49C03F2522E9F29900B8C2DB /* CollectionViewOverlappingLayout.swift in Sources */ = {isa = PBXBuildFile; fileRef = 49C03F2422E9F29900B8C2DB /* CollectionViewOverlappingLayout.swift */; };
		49C03F2722EAE2C200B8C2DB /* RadioButtton.swift in Sources */ = {isa = PBXBuildFile; fileRef = 49C03F2622EAE2C200B8C2DB /* RadioButtton.swift */; };
		49C8B896225383D300639663 /* StoreKit.framework in Frameworks */ = {isa = PBXBuildFile; fileRef = 49C8B895225383D300639663 /* StoreKit.framework */; };
		49CF311320628E9100272277 /* PasswordValidator.swift in Sources */ = {isa = PBXBuildFile; fileRef = 49CF311220628E9100272277 /* PasswordValidator.swift */; };
		49CF311420629A4F00272277 /* PasswordValidator.swift in Sources */ = {isa = PBXBuildFile; fileRef = 49CF311220628E9100272277 /* PasswordValidator.swift */; };
		49DCA6992063E44D008F4DF2 /* Properties.swift in Sources */ = {isa = PBXBuildFile; fileRef = 49DCA6982063E44D008F4DF2 /* Properties.swift */; };
		49DF34D922E89A37006283C3 /* AddSubscriptionViewController.swift in Sources */ = {isa = PBXBuildFile; fileRef = 49DF34D822E89A37006283C3 /* AddSubscriptionViewController.swift */; };
		49DF34DB22E8A5B0006283C3 /* ProductCollectionViewCell.swift in Sources */ = {isa = PBXBuildFile; fileRef = 49DF34DA22E8A5AF006283C3 /* ProductCollectionViewCell.swift */; };
		49E236592073C873002CC9A4 /* FeedbackViewController.swift in Sources */ = {isa = PBXBuildFile; fileRef = 49E236582073C873002CC9A4 /* FeedbackViewController.swift */; };
		49E2FE0322D347E1001AA622 /* StoreObserver.swift in Sources */ = {isa = PBXBuildFile; fileRef = 49E2FE0222D347E1001AA622 /* StoreObserver.swift */; };
		49E2FE0522D35A39001AA622 /* StoreManager.swift in Sources */ = {isa = PBXBuildFile; fileRef = 49E2FE0422D35A39001AA622 /* StoreManager.swift */; };
		49E2FE0722D35CDD001AA622 /* SubscriptionViewController.swift in Sources */ = {isa = PBXBuildFile; fileRef = 49E2FE0622D35CDD001AA622 /* SubscriptionViewController.swift */; };
		49E2FE0B22D390B3001AA622 /* ProductIds.plist in Resources */ = {isa = PBXBuildFile; fileRef = 49E2FE0A22D390B3001AA622 /* ProductIds.plist */; };
		49E4A1DD223E8031005E8EBF /* LocalAuthenticationManager.swift in Sources */ = {isa = PBXBuildFile; fileRef = 49E4A1DC223E8031005E8EBF /* LocalAuthenticationManager.swift */; };
		49E4A1DE223E8031005E8EBF /* LocalAuthenticationManager.swift in Sources */ = {isa = PBXBuildFile; fileRef = 49E4A1DC223E8031005E8EBF /* LocalAuthenticationManager.swift */; };
		49E4A1DF223E80E9005E8EBF /* LocalAuthenticationManager.swift in Sources */ = {isa = PBXBuildFile; fileRef = 49E4A1DC223E8031005E8EBF /* LocalAuthenticationManager.swift */; };
		49E4A1E722425904005E8EBF /* KeynButton.swift in Sources */ = {isa = PBXBuildFile; fileRef = 49E4A1E622425904005E8EBF /* KeynButton.swift */; };
		49E4A1E822425904005E8EBF /* KeynButton.swift in Sources */ = {isa = PBXBuildFile; fileRef = 49E4A1E622425904005E8EBF /* KeynButton.swift */; };
		49E75CA120FF282D00BC0D65 /* QuestionnaireController.swift in Sources */ = {isa = PBXBuildFile; fileRef = 49E75CA020FF282D00BC0D65 /* QuestionnaireController.swift */; };
		49E75CA320FF2DD000BC0D65 /* LikertQuestionViewController.swift in Sources */ = {isa = PBXBuildFile; fileRef = 49E75CA220FF2DD000BC0D65 /* LikertQuestionViewController.swift */; };
		49E75CA520FF2E2900BC0D65 /* BooleanQuestionViewController.swift in Sources */ = {isa = PBXBuildFile; fileRef = 49E75CA420FF2E2800BC0D65 /* BooleanQuestionViewController.swift */; };
		49E75CA720FF32B300BC0D65 /* QuestionViewController.swift in Sources */ = {isa = PBXBuildFile; fileRef = 49E75CA620FF32B300BC0D65 /* QuestionViewController.swift */; };
		49E75CA920FF34AF00BC0D65 /* Questionnaire.swift in Sources */ = {isa = PBXBuildFile; fileRef = 49E75CA820FF34AF00BC0D65 /* Questionnaire.swift */; };
		49E75CAB20FF706800BC0D65 /* FinishQuestionnaireViewController.swift in Sources */ = {isa = PBXBuildFile; fileRef = 49E75CAA20FF706800BC0D65 /* FinishQuestionnaireViewController.swift */; };
		49E75CAD210099B300BC0D65 /* TextQuestionViewController.swift in Sources */ = {isa = PBXBuildFile; fileRef = 49E75CAC210099B300BC0D65 /* TextQuestionViewController.swift */; };
		49E766541F7E6F420022C042 /* AppDelegate.swift in Sources */ = {isa = PBXBuildFile; fileRef = 49E766531F7E6F420022C042 /* AppDelegate.swift */; };
		49E766761F7E6F420022C042 /* keynUITests.swift in Sources */ = {isa = PBXBuildFile; fileRef = 49E766751F7E6F420022C042 /* keynUITests.swift */; };
		49EB0A3F22D753D7000F05DD /* StoreObserver.swift in Sources */ = {isa = PBXBuildFile; fileRef = 49E2FE0222D347E1001AA622 /* StoreObserver.swift */; };
		49EB0A4022D753D8000F05DD /* StoreObserver.swift in Sources */ = {isa = PBXBuildFile; fileRef = 49E2FE0222D347E1001AA622 /* StoreObserver.swift */; };
		49EB0A4622DE03AC000F05DD /* GoogleService-Info.plist in Resources */ = {isa = PBXBuildFile; fileRef = 49EB0A4522DE03A1000F05DD /* GoogleService-Info.plist */; };
		49EB0A4722DE03AC000F05DD /* GoogleService-Info.plist in Resources */ = {isa = PBXBuildFile; fileRef = 49EB0A4522DE03A1000F05DD /* GoogleService-Info.plist */; };
		49EB0A4822DE05D0000F05DD /* GoogleService-Info.plist in Resources */ = {isa = PBXBuildFile; fileRef = 49EB0A4522DE03A1000F05DD /* GoogleService-Info.plist */; };
		49F273BA225F233A00FB9D7F /* PatrickHand-Regular.ttf in Resources */ = {isa = PBXBuildFile; fileRef = 49F273B9225F233A00FB9D7F /* PatrickHand-Regular.ttf */; };
		49F273BC225F31F800FB9D7F /* LearnMoreViewController.swift in Sources */ = {isa = PBXBuildFile; fileRef = 49F273BB225F31F800FB9D7F /* LearnMoreViewController.swift */; };
		49F2A0F522142EB900429875 /* Extensions.swift in Sources */ = {isa = PBXBuildFile; fileRef = 49F2A0F422142EB900429875 /* Extensions.swift */; };
		49F2A0F722142F0400429875 /* FormTextField.swift in Sources */ = {isa = PBXBuildFile; fileRef = 49F2A0F622142F0400429875 /* FormTextField.swift */; };
		49F2A0F9221431C700429875 /* DataStructures.swift in Sources */ = {isa = PBXBuildFile; fileRef = 49F2A0F8221431C700429875 /* DataStructures.swift */; };
		49F2A0FA2214321900429875 /* Extensions.swift in Sources */ = {isa = PBXBuildFile; fileRef = 49F2A0F422142EB900429875 /* Extensions.swift */; };
		49F2A0FB2214321A00429875 /* Extensions.swift in Sources */ = {isa = PBXBuildFile; fileRef = 49F2A0F422142EB900429875 /* Extensions.swift */; };
		49F2A0FE2214322600429875 /* DataStructures.swift in Sources */ = {isa = PBXBuildFile; fileRef = 49F2A0F8221431C700429875 /* DataStructures.swift */; };
		49F2A0FF2214322700429875 /* DataStructures.swift in Sources */ = {isa = PBXBuildFile; fileRef = 49F2A0F8221431C700429875 /* DataStructures.swift */; };
		49F2A1042214343600429875 /* NotificationProcessor.swift in Sources */ = {isa = PBXBuildFile; fileRef = 49214B74210325B400C793DE /* NotificationProcessor.swift */; };
		49F2A1052214343600429875 /* NotificationProcessor.swift in Sources */ = {isa = PBXBuildFile; fileRef = 49214B74210325B400C793DE /* NotificationProcessor.swift */; };
		49FA7F761FB9E08E00EDB367 /* Session.swift in Sources */ = {isa = PBXBuildFile; fileRef = 49FA7F751FB9E08E00EDB367 /* Session.swift */; };
		5E0D3455715E5E879069B48E /* Pods_keynCredentialProvider.framework in Frameworks */ = {isa = PBXBuildFile; fileRef = 64691CF1FA3375CD02729665 /* Pods_keynCredentialProvider.framework */; };
		6105598F1FDC55570030F871 /* BackupWizardViewController.swift in Sources */ = {isa = PBXBuildFile; fileRef = 6105598E1FDC55570030F871 /* BackupWizardViewController.swift */; };
		611470F31FDC229D00AE7593 /* LoginViewController.swift in Sources */ = {isa = PBXBuildFile; fileRef = 611470F21FDC229D00AE7593 /* LoginViewController.swift */; };
		611733DE215D1B2400F37B2A /* PasswordGeneratorTests.swift in Sources */ = {isa = PBXBuildFile; fileRef = 611733DD215D1B2400F37B2A /* PasswordGeneratorTests.swift */; };
		611733E0215D1B3500F37B2A /* PasswordValidatorTests.swift in Sources */ = {isa = PBXBuildFile; fileRef = 611733DF215D1B3500F37B2A /* PasswordValidatorTests.swift */; };
		611F4B402146A6B400B35A89 /* QuestionnaireIntroductionViewController.swift in Sources */ = {isa = PBXBuildFile; fileRef = 611F4B3F2146A6B400B35A89 /* QuestionnaireIntroductionViewController.swift */; };
		611F4B462146B47300B35A89 /* AuthenticationServices.framework in Frameworks */ = {isa = PBXBuildFile; fileRef = 4906BDAF20E3C41300183664 /* AuthenticationServices.framework */; };
		611F4B492146B47300B35A89 /* CredentialProviderViewController.swift in Sources */ = {isa = PBXBuildFile; fileRef = 611F4B482146B47300B35A89 /* CredentialProviderViewController.swift */; };
		611F4B512146B47300B35A89 /* keynCredentialProvider.appex in Embed App Extensions */ = {isa = PBXBuildFile; fileRef = 611F4B452146B47300B35A89 /* keynCredentialProvider.appex */; settings = {ATTRIBUTES = (RemoveHeadersOnCopy, ); }; };
		611F4B552146B4E900B35A89 /* AuthenticationServices.framework in Frameworks */ = {isa = PBXBuildFile; fileRef = 4906BDAF20E3C41300183664 /* AuthenticationServices.framework */; settings = {ATTRIBUTES = (Weak, ); }; };
		611F4B562146B52600B35A89 /* Account.swift in Sources */ = {isa = PBXBuildFile; fileRef = 01839A701FACA93A00698B69 /* Account.swift */; };
		611F4B5A2146B5FE00B35A89 /* Site.swift in Sources */ = {isa = PBXBuildFile; fileRef = 01839A721FACA94300698B69 /* Site.swift */; };
		611F4B5B2146B61000B35A89 /* Keychain.swift in Sources */ = {isa = PBXBuildFile; fileRef = 496886E51FBF4E9400837045 /* Keychain.swift */; };
		611F4B5C2146B61300B35A89 /* Crypto.swift in Sources */ = {isa = PBXBuildFile; fileRef = 491968041FC0DC6400206B75 /* Crypto.swift */; };
		611F4B5D2146B61600B35A89 /* PasswordValidator.swift in Sources */ = {isa = PBXBuildFile; fileRef = 49CF311220628E9100272277 /* PasswordValidator.swift */; };
		611F4B5E2146B61900B35A89 /* PasswordGenerator.swift in Sources */ = {isa = PBXBuildFile; fileRef = 497D21CA205AB0710040E0C0 /* PasswordGenerator.swift */; };
		611F4B602146B63B00B35A89 /* BackupManager.swift in Sources */ = {isa = PBXBuildFile; fileRef = 4904D4EC208CCAD300D6B477 /* BackupManager.swift */; };
		611F4B612146B63E00B35A89 /* PPD.swift in Sources */ = {isa = PBXBuildFile; fileRef = 4908103520598AC700C770F1 /* PPD.swift */; };
		611F4B622146B65200B35A89 /* API.swift in Sources */ = {isa = PBXBuildFile; fileRef = 49721F9B2128E5830090AF48 /* API.swift */; };
		611F4B632146B65500B35A89 /* Seed.swift in Sources */ = {isa = PBXBuildFile; fileRef = 49B6C1851FCF2A5C0062D717 /* Seed.swift */; };
		611F4B642146B66400B35A89 /* Properties.swift in Sources */ = {isa = PBXBuildFile; fileRef = 49DCA6982063E44D008F4DF2 /* Properties.swift */; };
		611F4B662146C63F00B35A89 /* LoginViewController.swift in Sources */ = {isa = PBXBuildFile; fileRef = 611F4B652146C63F00B35A89 /* LoginViewController.swift */; };
		611F4B6A2147E01900B35A89 /* Assets.xcassets in Resources */ = {isa = PBXBuildFile; fileRef = 491C485720249D3B00397071 /* Assets.xcassets */; };
		613CFB07201360B300460CC6 /* Keychain.swift in Sources */ = {isa = PBXBuildFile; fileRef = 496886E51FBF4E9400837045 /* Keychain.swift */; };
		613CFB09201360D200460CC6 /* Seed.swift in Sources */ = {isa = PBXBuildFile; fileRef = 49B6C1851FCF2A5C0062D717 /* Seed.swift */; };
		613CFB0A201360D800460CC6 /* Account.swift in Sources */ = {isa = PBXBuildFile; fileRef = 01839A701FACA93A00698B69 /* Account.swift */; };
		613CFB0B201360DB00460CC6 /* Site.swift in Sources */ = {isa = PBXBuildFile; fileRef = 01839A721FACA94300698B69 /* Site.swift */; };
		6182D49F2151239B00D0E190 /* ManualOTPViewController.swift in Sources */ = {isa = PBXBuildFile; fileRef = 6182D49E2151239B00D0E190 /* ManualOTPViewController.swift */; };
		61AEFCC51FADAEBB00B7AE62 /* AddAccountViewController.swift in Sources */ = {isa = PBXBuildFile; fileRef = 61AEFCC41FADAEBB00B7AE62 /* AddAccountViewController.swift */; };
		61B5D4CE214C21E5004C93FE /* QRViewController.swift in Sources */ = {isa = PBXBuildFile; fileRef = 61B5D4CD214C21E5004C93FE /* QRViewController.swift */; };
		61B5D4D0214C253F004C93FE /* OTPViewController.swift in Sources */ = {isa = PBXBuildFile; fileRef = 61B5D4CF214C253F004C93FE /* OTPViewController.swift */; };
		61D0BE9B1FF2A2980072631D /* DevicesViewController.swift in Sources */ = {isa = PBXBuildFile; fileRef = 61D0BE9A1FF2A2980072631D /* DevicesViewController.swift */; };
		61D0BE9D1FF2A7920072631D /* DevicesViewCell.swift in Sources */ = {isa = PBXBuildFile; fileRef = 61D0BE9C1FF2A7920072631D /* DevicesViewCell.swift */; };
		61F938C41FF4161300AF0880 /* PairViewController.swift in Sources */ = {isa = PBXBuildFile; fileRef = 61F938C31FF4161300AF0880 /* PairViewController.swift */; };
		61F938C61FF4199900AF0880 /* DevicesNavigationController.swift in Sources */ = {isa = PBXBuildFile; fileRef = 61F938C51FF4199900AF0880 /* DevicesNavigationController.swift */; };
		C634D4585D0E39F1D7CFD71D /* Pods_keyn.framework in Frameworks */ = {isa = PBXBuildFile; fileRef = 1EFCC86ABF14309C538B28A0 /* Pods_keyn.framework */; settings = {ATTRIBUTES = (Required, ); }; };
		E4BDB10B6184405F80801EB3 /* Pods_keynTests.framework in Frameworks */ = {isa = PBXBuildFile; fileRef = 07D9909D3EED0CACA5F6A87B /* Pods_keynTests.framework */; };
/* End PBXBuildFile section */

/* Begin PBXContainerItemProxy section */
		49214B862103327C00C793DE /* PBXContainerItemProxy */ = {
			isa = PBXContainerItemProxy;
			containerPortal = 49E766481F7E6F420022C042 /* Project object */;
			proxyType = 1;
			remoteGlobalIDString = 4919DAE320123FE50048B060;
			remoteInfo = keynNotificationExtension;
		};
		49E766671F7E6F420022C042 /* PBXContainerItemProxy */ = {
			isa = PBXContainerItemProxy;
			containerPortal = 49E766481F7E6F420022C042 /* Project object */;
			proxyType = 1;
			remoteGlobalIDString = 49E7664F1F7E6F420022C042;
			remoteInfo = athena;
		};
		49E766721F7E6F420022C042 /* PBXContainerItemProxy */ = {
			isa = PBXContainerItemProxy;
			containerPortal = 49E766481F7E6F420022C042 /* Project object */;
			proxyType = 1;
			remoteGlobalIDString = 49E7664F1F7E6F420022C042;
			remoteInfo = athena;
		};
		611F4B4F2146B47300B35A89 /* PBXContainerItemProxy */ = {
			isa = PBXContainerItemProxy;
			containerPortal = 49E766481F7E6F420022C042 /* Project object */;
			proxyType = 1;
			remoteGlobalIDString = 611F4B442146B47300B35A89;
			remoteInfo = keynCredentialProvider;
		};
/* End PBXContainerItemProxy section */

/* Begin PBXCopyFilesBuildPhase section */
		4919DAEF20123FE50048B060 /* Embed App Extensions */ = {
			isa = PBXCopyFilesBuildPhase;
			buildActionMask = 2147483647;
			dstPath = "";
			dstSubfolderSpec = 13;
			files = (
				4919DAEB20123FE50048B060 /* keynNotificationExtension.appex in Embed App Extensions */,
				611F4B512146B47300B35A89 /* keynCredentialProvider.appex in Embed App Extensions */,
			);
			name = "Embed App Extensions";
			runOnlyForDeploymentPostprocessing = 0;
		};
/* End PBXCopyFilesBuildPhase section */

/* Begin PBXFileReference section */
		013438C6220C460A000685B2 /* AppStartupService.swift */ = {isa = PBXFileReference; lastKnownFileType = sourcecode.swift; path = AppStartupService.swift; sourceTree = "<group>"; };
		013438C8220C46D6000685B2 /* MigrationService.swift */ = {isa = PBXFileReference; lastKnownFileType = sourcecode.swift; path = MigrationService.swift; sourceTree = "<group>"; };
		013438CA220C4922000685B2 /* PushNotificationService.swift */ = {isa = PBXFileReference; lastKnownFileType = sourcecode.swift; path = PushNotificationService.swift; sourceTree = "<group>"; };
		013438CC220C583F000685B2 /* PasteboardService.swift */ = {isa = PBXFileReference; lastKnownFileType = sourcecode.swift; path = PasteboardService.swift; sourceTree = "<group>"; };
		0153C8B122119276001B6853 /* ErrorViewController.swift */ = {isa = PBXFileReference; lastKnownFileType = sourcecode.swift; path = ErrorViewController.swift; sourceTree = "<group>"; };
		0155742A202B173F00F97DA2 /* TestHelper.swift */ = {isa = PBXFileReference; lastKnownFileType = sourcecode.swift; path = TestHelper.swift; sourceTree = "<group>"; };
		01839A701FACA93A00698B69 /* Account.swift */ = {isa = PBXFileReference; lastKnownFileType = sourcecode.swift; path = Account.swift; sourceTree = "<group>"; };
		01839A721FACA94300698B69 /* Site.swift */ = {isa = PBXFileReference; lastKnownFileType = sourcecode.swift; path = Site.swift; sourceTree = "<group>"; };
		01B79AEE202C8E8000425BD5 /* CryptoTests.swift */ = {isa = PBXFileReference; lastKnownFileType = sourcecode.swift; path = CryptoTests.swift; sourceTree = "<group>"; };
		07D9909D3EED0CACA5F6A87B /* Pods_keynTests.framework */ = {isa = PBXFileReference; explicitFileType = wrapper.framework; includeInIndex = 0; path = Pods_keynTests.framework; sourceTree = BUILT_PRODUCTS_DIR; };
		0B4D5023D437FD60A62949C0 /* Pods-keynTests.release.xcconfig */ = {isa = PBXFileReference; includeInIndex = 1; lastKnownFileType = text.xcconfig; name = "Pods-keynTests.release.xcconfig"; path = "Pods/Target Support Files/Pods-keynTests/Pods-keynTests.release.xcconfig"; sourceTree = "<group>"; };
		1EFCC86ABF14309C538B28A0 /* Pods_keyn.framework */ = {isa = PBXFileReference; explicitFileType = wrapper.framework; includeInIndex = 0; path = Pods_keyn.framework; sourceTree = BUILT_PRODUCTS_DIR; };
		21D254F2F2B3B330A97BC552 /* Pods-keynNotificationExtension.release.xcconfig */ = {isa = PBXFileReference; includeInIndex = 1; lastKnownFileType = text.xcconfig; name = "Pods-keynNotificationExtension.release.xcconfig"; path = "Pods/Target Support Files/Pods-keynNotificationExtension/Pods-keynNotificationExtension.release.xcconfig"; sourceTree = "<group>"; };
		2989D06398E07DDCCCAD0B5F /* Pods-keynCredentialProvider.debug.xcconfig */ = {isa = PBXFileReference; includeInIndex = 1; lastKnownFileType = text.xcconfig; name = "Pods-keynCredentialProvider.debug.xcconfig"; path = "Pods/Target Support Files/Pods-keynCredentialProvider/Pods-keynCredentialProvider.debug.xcconfig"; sourceTree = "<group>"; };
		3758AFB5F2DE308B84C7BB0D /* Pods-keyn.debug.xcconfig */ = {isa = PBXFileReference; includeInIndex = 1; lastKnownFileType = text.xcconfig; name = "Pods-keyn.debug.xcconfig"; path = "Pods/Target Support Files/Pods-keyn/Pods-keyn.debug.xcconfig"; sourceTree = "<group>"; };
		4240A4062325EAB4002EBD4E /* SeedTests.swift */ = {isa = PBXFileReference; fileEncoding = 4; lastKnownFileType = sourcecode.swift; path = SeedTests.swift; sourceTree = "<group>"; };
		4240A4082325EAC2002EBD4E /* AccountTests.swift */ = {isa = PBXFileReference; fileEncoding = 4; lastKnownFileType = sourcecode.swift; path = AccountTests.swift; sourceTree = "<group>"; };
		42497C11231EE60900ECBDB4 /* APIProtocol.swift */ = {isa = PBXFileReference; lastKnownFileType = sourcecode.swift; path = APIProtocol.swift; sourceTree = "<group>"; };
		42741B6E23201F8000A9D2B2 /* BackupManagerTests.swift */ = {isa = PBXFileReference; lastKnownFileType = sourcecode.swift; path = BackupManagerTests.swift; sourceTree = "<group>"; };
		428178D22321ACBA00DC70DF /* KeychainTests.swift */ = {isa = PBXFileReference; lastKnownFileType = sourcecode.swift; path = KeychainTests.swift; sourceTree = "<group>"; };
		428178D42321AE5800DC70DF /* FakeLAContext.swift */ = {isa = PBXFileReference; lastKnownFileType = sourcecode.swift; path = FakeLAContext.swift; sourceTree = "<group>"; };
		42B70B3F2322BEE40025109E /* SeedTests.swift */ = {isa = PBXFileReference; fileEncoding = 4; lastKnownFileType = sourcecode.swift; path = SeedTests.swift; sourceTree = "<group>"; };
		4904D4EC208CCAD300D6B477 /* BackupManager.swift */ = {isa = PBXFileReference; lastKnownFileType = sourcecode.swift; path = BackupManager.swift; sourceTree = "<group>"; };
		4905772C2215BA5C006D98C0 /* Base */ = {isa = PBXFileReference; lastKnownFileType = text; name = Base; path = Base.lproj/wordlist.txt; sourceTree = "<group>"; };
		49057730221AE04B006D98C0 /* AuthorizationGuard.swift */ = {isa = PBXFileReference; lastKnownFileType = sourcecode.swift; path = AuthorizationGuard.swift; sourceTree = "<group>"; };
		4905E09A230ECD3B00EE380E /* KeynLabel.swift */ = {isa = PBXFileReference; lastKnownFileType = sourcecode.swift; path = KeynLabel.swift; sourceTree = "<group>"; };
		49062C6C2214679400A30669 /* Localizer.swift */ = {isa = PBXFileReference; lastKnownFileType = sourcecode.swift; path = Localizer.swift; sourceTree = "<group>"; };
		49062C7B22146D8700A30669 /* Base */ = {isa = PBXFileReference; lastKnownFileType = text.plist.xml; name = Base; path = Base.lproj/Localized.plist; sourceTree = "<group>"; };
		4906BDAF20E3C41300183664 /* AuthenticationServices.framework */ = {isa = PBXFileReference; lastKnownFileType = wrapper.framework; name = AuthenticationServices.framework; path = System/Library/Frameworks/AuthenticationServices.framework; sourceTree = SDKROOT; };
		4908103520598AC700C770F1 /* PPD.swift */ = {isa = PBXFileReference; lastKnownFileType = sourcecode.swift; path = PPD.swift; sourceTree = "<group>"; };
		4914498622C0F3310021D081 /* KeynTabBar.swift */ = {isa = PBXFileReference; lastKnownFileType = sourcecode.swift; path = KeynTabBar.swift; sourceTree = "<group>"; };
		491968041FC0DC6400206B75 /* Crypto.swift */ = {isa = PBXFileReference; lastKnownFileType = sourcecode.swift; path = Crypto.swift; sourceTree = "<group>"; };
		4919DAE420123FE50048B060 /* keynNotificationExtension.appex */ = {isa = PBXFileReference; explicitFileType = "wrapper.app-extension"; includeInIndex = 0; path = keynNotificationExtension.appex; sourceTree = BUILT_PRODUCTS_DIR; };
		4919DAE620123FE50048B060 /* NotificationService.swift */ = {isa = PBXFileReference; lastKnownFileType = sourcecode.swift; path = NotificationService.swift; sourceTree = "<group>"; };
		4919DAE820123FE50048B060 /* Info.plist */ = {isa = PBXFileReference; lastKnownFileType = text.plist.xml; path = Info.plist; sourceTree = "<group>"; };
		4919DAF1201261FE0048B060 /* RequestViewController.swift */ = {isa = PBXFileReference; lastKnownFileType = sourcecode.swift; path = RequestViewController.swift; sourceTree = "<group>"; };
		491C485720249D3B00397071 /* Assets.xcassets */ = {isa = PBXFileReference; lastKnownFileType = folder.assetcatalog; path = Assets.xcassets; sourceTree = "<group>"; };
		49214B74210325B400C793DE /* NotificationProcessor.swift */ = {isa = PBXFileReference; lastKnownFileType = sourcecode.swift; path = NotificationProcessor.swift; sourceTree = "<group>"; };
		49235FF423151BC3003C4A0F /* Base */ = {isa = PBXFileReference; lastKnownFileType = net.daringfireball.markdown; name = Base; path = Base.lproj/privacy_policy.md; sourceTree = "<group>"; };
		49235FF623151BCC003C4A0F /* nl */ = {isa = PBXFileReference; lastKnownFileType = net.daringfireball.markdown; name = nl; path = nl.lproj/privacy_policy.md; sourceTree = "<group>"; };
		49235FF823152686003C4A0F /* WebView.bundle */ = {isa = PBXFileReference; lastKnownFileType = "wrapper.plug-in"; path = WebView.bundle; sourceTree = "<group>"; };
		49235FFA23152C73003C4A0F /* Montserrat-Medium.ttf */ = {isa = PBXFileReference; lastKnownFileType = file; path = "Montserrat-Medium.ttf"; sourceTree = "<group>"; };
		49235FFB23152C73003C4A0F /* Montserrat-Bold.ttf */ = {isa = PBXFileReference; lastKnownFileType = file; path = "Montserrat-Bold.ttf"; sourceTree = "<group>"; };
		49236001231534F2003C4A0F /* Base */ = {isa = PBXFileReference; lastKnownFileType = net.daringfireball.markdown; name = Base; path = Base.lproj/terms_of_use.md; sourceTree = "<group>"; };
		49236003231534F3003C4A0F /* nl */ = {isa = PBXFileReference; lastKnownFileType = net.daringfireball.markdown; name = nl; path = nl.lproj/terms_of_use.md; sourceTree = "<group>"; };
		4923600423156893003C4A0F /* LocalizableBarButton.swift */ = {isa = PBXFileReference; lastKnownFileType = sourcecode.swift; path = LocalizableBarButton.swift; sourceTree = "<group>"; };
		4927D8152253E50F00BFEDD1 /* KeynBarButton.swift */ = {isa = PBXFileReference; lastKnownFileType = sourcecode.swift; path = KeynBarButton.swift; sourceTree = "<group>"; };
		492EC840224907FA0088F73D /* SelfSizingTableView.swift */ = {isa = PBXFileReference; lastKnownFileType = sourcecode.swift; path = SelfSizingTableView.swift; sourceTree = "<group>"; };
		492EC842224919A10088F73D /* PairingViewController.swift */ = {isa = PBXFileReference; lastKnownFileType = sourcecode.swift; path = PairingViewController.swift; sourceTree = "<group>"; };
		492EC8442249214E0088F73D /* PairContainerViewController.swift */ = {isa = PBXFileReference; lastKnownFileType = sourcecode.swift; path = PairContainerViewController.swift; sourceTree = "<group>"; };
		4933536B230D8D0500549DA5 /* nl */ = {isa = PBXFileReference; lastKnownFileType = text; name = nl; path = nl.lproj/Localized.yml; sourceTree = "<group>"; };
		4933536C230D8D0600549DA5 /* nl */ = {isa = PBXFileReference; lastKnownFileType = text.plist.xml; name = nl; path = nl.lproj/Localized.plist; sourceTree = "<group>"; };
		4933536D230D8D0600549DA5 /* nl */ = {isa = PBXFileReference; lastKnownFileType = text; name = nl; path = nl.lproj/wordlist.txt; sourceTree = "<group>"; };
		4936049F20861286009E3029 /* AuthenticationGuard.swift */ = {isa = PBXFileReference; lastKnownFileType = sourcecode.swift; path = AuthenticationGuard.swift; sourceTree = "<group>"; };
		4936E06F225F77B3009B0A31 /* MobileExplanationViewController.swift */ = {isa = PBXFileReference; lastKnownFileType = sourcecode.swift; path = MobileExplanationViewController.swift; sourceTree = "<group>"; };
		493A35B12215653F002EB043 /* Constants.swift */ = {isa = PBXFileReference; lastKnownFileType = sourcecode.swift; path = Constants.swift; sourceTree = "<group>"; };
		493FCF731FDADB0B00D31AE7 /* DateComponentUnitFormatter.swift */ = {isa = PBXFileReference; lastKnownFileType = sourcecode.swift; path = DateComponentUnitFormatter.swift; sourceTree = "<group>"; };
		4950262D22BBA2DC00545118 /* CircleView.swift */ = {isa = PBXFileReference; lastKnownFileType = sourcecode.swift; path = CircleView.swift; sourceTree = "<group>"; };
		4950262F22BBA2FC00545118 /* BackupCircle.swift */ = {isa = PBXFileReference; lastKnownFileType = sourcecode.swift; path = BackupCircle.swift; sourceTree = "<group>"; };
		4950263122BBA31200545118 /* FilledCircle.swift */ = {isa = PBXFileReference; lastKnownFileType = sourcecode.swift; path = FilledCircle.swift; sourceTree = "<group>"; };
		4955DE632315773500C66996 /* MainInterface.storyboard */ = {isa = PBXFileReference; fileEncoding = 4; lastKnownFileType = file.storyboard; path = MainInterface.storyboard; sourceTree = "<group>"; };
		495E09EB22451BF500BDFBB1 /* AccountTableViewCell.swift */ = {isa = PBXFileReference; lastKnownFileType = sourcecode.swift; path = AccountTableViewCell.swift; sourceTree = "<group>"; };
		495E09ED22453BD500BDFBB1 /* KeynNavigationController.swift */ = {isa = PBXFileReference; lastKnownFileType = sourcecode.swift; path = KeynNavigationController.swift; sourceTree = "<group>"; };
		495E5B551FAC8EFA002E6AC6 /* AccountsTableViewController.swift */ = {isa = PBXFileReference; lastKnownFileType = sourcecode.swift; path = AccountsTableViewController.swift; sourceTree = "<group>"; };
		495E5B571FAC8F49002E6AC6 /* RootViewController.swift */ = {isa = PBXFileReference; lastKnownFileType = sourcecode.swift; path = RootViewController.swift; sourceTree = "<group>"; };
		495E5B591FAC9887002E6AC6 /* AccountViewController.swift */ = {isa = PBXFileReference; lastKnownFileType = sourcecode.swift; path = AccountViewController.swift; sourceTree = "<group>"; };
		495E72BA22118717003132ED /* Logger.swift */ = {isa = PBXFileReference; lastKnownFileType = sourcecode.swift; path = Logger.swift; sourceTree = "<group>"; };
		4967F425225CC7100069330D /* Base */ = {isa = PBXFileReference; lastKnownFileType = text; name = Base; path = Base.lproj/Localized.yml; sourceTree = "<group>"; };
		4967F429225E318A0069330D /* BackupFinishViewController.swift */ = {isa = PBXFileReference; lastKnownFileType = sourcecode.swift; path = BackupFinishViewController.swift; sourceTree = "<group>"; };
		496886E51FBF4E9400837045 /* Keychain.swift */ = {isa = PBXFileReference; lastKnownFileType = sourcecode.swift; path = Keychain.swift; sourceTree = "<group>"; };
		496F0DEC22429C2F007C4152 /* KeynTabButton.swift */ = {isa = PBXFileReference; lastKnownFileType = sourcecode.swift; path = KeynTabButton.swift; sourceTree = "<group>"; };
		49721F9B2128E5830090AF48 /* API.swift */ = {isa = PBXFileReference; lastKnownFileType = sourcecode.swift; path = API.swift; sourceTree = "<group>"; };
		4973BB7422F818470004E365 /* TermsViewController.swift */ = {isa = PBXFileReference; lastKnownFileType = sourcecode.swift; path = TermsViewController.swift; sourceTree = "<group>"; };
		4973BB7622F84C490004E365 /* AboutViewController.swift */ = {isa = PBXFileReference; lastKnownFileType = sourcecode.swift; path = AboutViewController.swift; sourceTree = "<group>"; };
		4973BB7822F866D90004E365 /* AccessoryTableViewCell.swift */ = {isa = PBXFileReference; lastKnownFileType = sourcecode.swift; path = AccessoryTableViewCell.swift; sourceTree = "<group>"; };
		49774C112266035C0094D3ED /* SiteTableViewController.swift */ = {isa = PBXFileReference; lastKnownFileType = sourcecode.swift; path = SiteTableViewController.swift; sourceTree = "<group>"; };
		49774C132266044D0094D3ED /* SiteTableViewCell.swift */ = {isa = PBXFileReference; lastKnownFileType = sourcecode.swift; path = SiteTableViewCell.swift; sourceTree = "<group>"; };
		49774C1722664DC30094D3ED /* StartBackupViewController.swift */ = {isa = PBXFileReference; lastKnownFileType = sourcecode.swift; path = StartBackupViewController.swift; sourceTree = "<group>"; };
		497828852285712C00D30C42 /* NotificationManager.swift */ = {isa = PBXFileReference; lastKnownFileType = sourcecode.swift; path = NotificationManager.swift; sourceTree = "<group>"; };
		497B4E8B23101B0300ED7E4A /* UnderlinedButton.swift */ = {isa = PBXFileReference; lastKnownFileType = sourcecode.swift; path = UnderlinedButton.swift; sourceTree = "<group>"; };
		497B4E8F231027F400ED7E4A /* LocalizableTextField.swift */ = {isa = PBXFileReference; lastKnownFileType = sourcecode.swift; path = LocalizableTextField.swift; sourceTree = "<group>"; };
		497C85DA2315737100DC4F91 /* Initialisation.storyboard */ = {isa = PBXFileReference; fileEncoding = 4; lastKnownFileType = file.storyboard; path = Initialisation.storyboard; sourceTree = "<group>"; };
		497C85DB2315737100DC4F91 /* Main.storyboard */ = {isa = PBXFileReference; fileEncoding = 4; lastKnownFileType = file.storyboard; path = Main.storyboard; sourceTree = "<group>"; };
		497C85DC2315737100DC4F91 /* LaunchScreen.storyboard */ = {isa = PBXFileReference; fileEncoding = 4; lastKnownFileType = file.storyboard; path = LaunchScreen.storyboard; sourceTree = "<group>"; };
		497C85DD2315737100DC4F91 /* Request.storyboard */ = {isa = PBXFileReference; fileEncoding = 4; lastKnownFileType = file.storyboard; path = Request.storyboard; sourceTree = "<group>"; };
		497C85DE2315737100DC4F91 /* Feedback.storyboard */ = {isa = PBXFileReference; fileEncoding = 4; lastKnownFileType = file.storyboard; path = Feedback.storyboard; sourceTree = "<group>"; };
		497D21CA205AB0710040E0C0 /* PasswordGenerator.swift */ = {isa = PBXFileReference; lastKnownFileType = sourcecode.swift; path = PasswordGenerator.swift; sourceTree = "<group>"; };
		497FDD881FF93C6E00AAB0DA /* BackupCheckViewController.swift */ = {isa = PBXFileReference; lastKnownFileType = sourcecode.swift; path = BackupCheckViewController.swift; sourceTree = "<group>"; };
		497FDD8D1FFBDBA700AAB0DA /* SettingsViewController.swift */ = {isa = PBXFileReference; lastKnownFileType = sourcecode.swift; name = SettingsViewController.swift; path = keyn/Controllers/Settings/SettingsViewController.swift; sourceTree = SOURCE_ROOT; };
		4986D7822272E42800917B05 /* AddAccountHelpViewController.swift */ = {isa = PBXFileReference; lastKnownFileType = sourcecode.swift; path = AddAccountHelpViewController.swift; sourceTree = "<group>"; };
		498FF17B22B0F3490072C3AE /* TabBarGradient.swift */ = {isa = PBXFileReference; lastKnownFileType = sourcecode.swift; path = TabBarGradient.swift; sourceTree = "<group>"; };
		49911E7F231413DA007905DF /* LocalizableButton.swift */ = {isa = PBXFileReference; lastKnownFileType = sourcecode.swift; path = LocalizableButton.swift; sourceTree = "<group>"; };
		499569BB1FED278B00D75848 /* InitialisationViewController.swift */ = {isa = PBXFileReference; lastKnownFileType = sourcecode.swift; path = InitialisationViewController.swift; sourceTree = "<group>"; };
		499569C71FED5E0A00D75848 /* RecoveryViewController.swift */ = {isa = PBXFileReference; lastKnownFileType = sourcecode.swift; path = RecoveryViewController.swift; sourceTree = "<group>"; };
		49983444232131680007BF12 /* MockAPI.swift */ = {isa = PBXFileReference; lastKnownFileType = sourcecode.swift; path = MockAPI.swift; sourceTree = "<group>"; };
		49A01CD922609C5E001794B8 /* WebKit.framework */ = {isa = PBXFileReference; lastKnownFileType = wrapper.framework; name = WebKit.framework; path = System/Library/Frameworks/WebKit.framework; sourceTree = SDKROOT; };
		49A3257221086EF30018677C /* ReportSiteViewController.swift */ = {isa = PBXFileReference; lastKnownFileType = sourcecode.swift; path = ReportSiteViewController.swift; sourceTree = "<group>"; };
		49A32574210885F80018677C /* MPCQuestionViewController.swift */ = {isa = PBXFileReference; lastKnownFileType = sourcecode.swift; path = MPCQuestionViewController.swift; sourceTree = "<group>"; };
		49A3257621089AAC0018677C /* MPCTableViewCell.swift */ = {isa = PBXFileReference; lastKnownFileType = sourcecode.swift; path = MPCTableViewCell.swift; sourceTree = "<group>"; };
		49B17337229ECADC0029FD2B /* PrivacyViewController.swift */ = {isa = PBXFileReference; lastKnownFileType = sourcecode.swift; path = PrivacyViewController.swift; sourceTree = "<group>"; };
		49B17339229ED29A0029FD2B /* WebViewController.swift */ = {isa = PBXFileReference; lastKnownFileType = sourcecode.swift; path = WebViewController.swift; sourceTree = "<group>"; };
		49B1733B229FFDFC0029FD2B /* LoggingPreferenceViewController.swift */ = {isa = PBXFileReference; lastKnownFileType = sourcecode.swift; path = LoggingPreferenceViewController.swift; sourceTree = "<group>"; };
		49B6C1851FCF2A5C0062D717 /* Seed.swift */ = {isa = PBXFileReference; lastKnownFileType = sourcecode.swift; path = Seed.swift; sourceTree = "<group>"; };
		49C03F2422E9F29900B8C2DB /* CollectionViewOverlappingLayout.swift */ = {isa = PBXFileReference; lastKnownFileType = sourcecode.swift; path = CollectionViewOverlappingLayout.swift; sourceTree = "<group>"; };
		49C03F2622EAE2C200B8C2DB /* RadioButtton.swift */ = {isa = PBXFileReference; lastKnownFileType = sourcecode.swift; path = RadioButtton.swift; sourceTree = "<group>"; };
		49C8B895225383D300639663 /* StoreKit.framework */ = {isa = PBXFileReference; lastKnownFileType = wrapper.framework; name = StoreKit.framework; path = System/Library/Frameworks/StoreKit.framework; sourceTree = SDKROOT; };
		49CF311220628E9100272277 /* PasswordValidator.swift */ = {isa = PBXFileReference; lastKnownFileType = sourcecode.swift; path = PasswordValidator.swift; sourceTree = "<group>"; };
		49DCA6982063E44D008F4DF2 /* Properties.swift */ = {isa = PBXFileReference; lastKnownFileType = sourcecode.swift; path = Properties.swift; sourceTree = "<group>"; };
		49DF34D822E89A37006283C3 /* AddSubscriptionViewController.swift */ = {isa = PBXFileReference; lastKnownFileType = sourcecode.swift; path = AddSubscriptionViewController.swift; sourceTree = "<group>"; };
		49DF34DA22E8A5AF006283C3 /* ProductCollectionViewCell.swift */ = {isa = PBXFileReference; lastKnownFileType = sourcecode.swift; path = ProductCollectionViewCell.swift; sourceTree = "<group>"; };
		49E236582073C873002CC9A4 /* FeedbackViewController.swift */ = {isa = PBXFileReference; lastKnownFileType = sourcecode.swift; path = FeedbackViewController.swift; sourceTree = "<group>"; };
		49E2FE0222D347E1001AA622 /* StoreObserver.swift */ = {isa = PBXFileReference; fileEncoding = 4; lastKnownFileType = sourcecode.swift; path = StoreObserver.swift; sourceTree = "<group>"; };
		49E2FE0422D35A39001AA622 /* StoreManager.swift */ = {isa = PBXFileReference; lastKnownFileType = sourcecode.swift; path = StoreManager.swift; sourceTree = "<group>"; };
		49E2FE0622D35CDD001AA622 /* SubscriptionViewController.swift */ = {isa = PBXFileReference; lastKnownFileType = sourcecode.swift; path = SubscriptionViewController.swift; sourceTree = "<group>"; };
		49E2FE0A22D390B3001AA622 /* ProductIds.plist */ = {isa = PBXFileReference; lastKnownFileType = text.plist.xml; path = ProductIds.plist; sourceTree = "<group>"; };
		49E4A1DC223E8031005E8EBF /* LocalAuthenticationManager.swift */ = {isa = PBXFileReference; lastKnownFileType = sourcecode.swift; path = LocalAuthenticationManager.swift; sourceTree = "<group>"; };
		49E4A1E622425904005E8EBF /* KeynButton.swift */ = {isa = PBXFileReference; lastKnownFileType = sourcecode.swift; path = KeynButton.swift; sourceTree = "<group>"; };
		49E75CA020FF282D00BC0D65 /* QuestionnaireController.swift */ = {isa = PBXFileReference; lastKnownFileType = sourcecode.swift; path = QuestionnaireController.swift; sourceTree = "<group>"; };
		49E75CA220FF2DD000BC0D65 /* LikertQuestionViewController.swift */ = {isa = PBXFileReference; fileEncoding = 4; lastKnownFileType = sourcecode.swift; path = LikertQuestionViewController.swift; sourceTree = "<group>"; };
		49E75CA420FF2E2800BC0D65 /* BooleanQuestionViewController.swift */ = {isa = PBXFileReference; fileEncoding = 4; lastKnownFileType = sourcecode.swift; path = BooleanQuestionViewController.swift; sourceTree = "<group>"; };
		49E75CA620FF32B300BC0D65 /* QuestionViewController.swift */ = {isa = PBXFileReference; fileEncoding = 4; lastKnownFileType = sourcecode.swift; path = QuestionViewController.swift; sourceTree = "<group>"; };
		49E75CA820FF34AF00BC0D65 /* Questionnaire.swift */ = {isa = PBXFileReference; lastKnownFileType = sourcecode.swift; path = Questionnaire.swift; sourceTree = "<group>"; };
		49E75CAA20FF706800BC0D65 /* FinishQuestionnaireViewController.swift */ = {isa = PBXFileReference; lastKnownFileType = sourcecode.swift; path = FinishQuestionnaireViewController.swift; sourceTree = "<group>"; };
		49E75CAC210099B300BC0D65 /* TextQuestionViewController.swift */ = {isa = PBXFileReference; lastKnownFileType = sourcecode.swift; path = TextQuestionViewController.swift; sourceTree = "<group>"; };
		49E766501F7E6F420022C042 /* keyn.app */ = {isa = PBXFileReference; explicitFileType = wrapper.application; includeInIndex = 0; path = keyn.app; sourceTree = BUILT_PRODUCTS_DIR; };
		49E766531F7E6F420022C042 /* AppDelegate.swift */ = {isa = PBXFileReference; lastKnownFileType = sourcecode.swift; path = AppDelegate.swift; sourceTree = "<group>"; };
		49E766611F7E6F420022C042 /* Info.plist */ = {isa = PBXFileReference; lastKnownFileType = text.plist.xml; path = Info.plist; sourceTree = "<group>"; };
		49E766661F7E6F420022C042 /* keynTests.xctest */ = {isa = PBXFileReference; explicitFileType = wrapper.cfbundle; includeInIndex = 0; path = keynTests.xctest; sourceTree = BUILT_PRODUCTS_DIR; };
		49E7666C1F7E6F420022C042 /* Info.plist */ = {isa = PBXFileReference; lastKnownFileType = text.plist.xml; path = Info.plist; sourceTree = "<group>"; };
		49E766711F7E6F420022C042 /* keynUITests.xctest */ = {isa = PBXFileReference; explicitFileType = wrapper.cfbundle; includeInIndex = 0; path = keynUITests.xctest; sourceTree = BUILT_PRODUCTS_DIR; };
		49E766751F7E6F420022C042 /* keynUITests.swift */ = {isa = PBXFileReference; lastKnownFileType = sourcecode.swift; path = keynUITests.swift; sourceTree = "<group>"; };
		49E766771F7E6F420022C042 /* Info.plist */ = {isa = PBXFileReference; lastKnownFileType = text.plist.xml; path = Info.plist; sourceTree = "<group>"; };
		49EB0A4522DE03A1000F05DD /* GoogleService-Info.plist */ = {isa = PBXFileReference; lastKnownFileType = text.plist.xml; path = "GoogleService-Info.plist"; sourceTree = "<group>"; };
		49F273B9225F233A00FB9D7F /* PatrickHand-Regular.ttf */ = {isa = PBXFileReference; lastKnownFileType = file; path = "PatrickHand-Regular.ttf"; sourceTree = "<group>"; };
		49F273BB225F31F800FB9D7F /* LearnMoreViewController.swift */ = {isa = PBXFileReference; lastKnownFileType = sourcecode.swift; path = LearnMoreViewController.swift; sourceTree = "<group>"; };
		49F2A0F422142EB900429875 /* Extensions.swift */ = {isa = PBXFileReference; lastKnownFileType = sourcecode.swift; path = Extensions.swift; sourceTree = "<group>"; };
		49F2A0F622142F0400429875 /* FormTextField.swift */ = {isa = PBXFileReference; lastKnownFileType = sourcecode.swift; path = FormTextField.swift; sourceTree = "<group>"; };
		49F2A0F8221431C700429875 /* DataStructures.swift */ = {isa = PBXFileReference; lastKnownFileType = sourcecode.swift; path = DataStructures.swift; sourceTree = "<group>"; };
		49FA7F751FB9E08E00EDB367 /* Session.swift */ = {isa = PBXFileReference; lastKnownFileType = sourcecode.swift; path = Session.swift; sourceTree = "<group>"; };
		5FCC8514B96363F6515074B1 /* Pods-keynNotificationExtension.debug.xcconfig */ = {isa = PBXFileReference; includeInIndex = 1; lastKnownFileType = text.xcconfig; name = "Pods-keynNotificationExtension.debug.xcconfig"; path = "Pods/Target Support Files/Pods-keynNotificationExtension/Pods-keynNotificationExtension.debug.xcconfig"; sourceTree = "<group>"; };
		6105598E1FDC55570030F871 /* BackupWizardViewController.swift */ = {isa = PBXFileReference; lastKnownFileType = sourcecode.swift; path = BackupWizardViewController.swift; sourceTree = "<group>"; };
		611470F21FDC229D00AE7593 /* LoginViewController.swift */ = {isa = PBXFileReference; lastKnownFileType = sourcecode.swift; path = LoginViewController.swift; sourceTree = "<group>"; };
		611733DD215D1B2400F37B2A /* PasswordGeneratorTests.swift */ = {isa = PBXFileReference; lastKnownFileType = sourcecode.swift; path = PasswordGeneratorTests.swift; sourceTree = "<group>"; };
		611733DF215D1B3500F37B2A /* PasswordValidatorTests.swift */ = {isa = PBXFileReference; lastKnownFileType = sourcecode.swift; path = PasswordValidatorTests.swift; sourceTree = "<group>"; };
		611F4B3F2146A6B400B35A89 /* QuestionnaireIntroductionViewController.swift */ = {isa = PBXFileReference; lastKnownFileType = sourcecode.swift; path = QuestionnaireIntroductionViewController.swift; sourceTree = "<group>"; };
		611F4B452146B47300B35A89 /* keynCredentialProvider.appex */ = {isa = PBXFileReference; explicitFileType = "wrapper.app-extension"; includeInIndex = 0; path = keynCredentialProvider.appex; sourceTree = BUILT_PRODUCTS_DIR; };
		611F4B482146B47300B35A89 /* CredentialProviderViewController.swift */ = {isa = PBXFileReference; lastKnownFileType = sourcecode.swift; path = CredentialProviderViewController.swift; sourceTree = "<group>"; };
		611F4B4D2146B47300B35A89 /* Info.plist */ = {isa = PBXFileReference; lastKnownFileType = text.plist.xml; path = Info.plist; sourceTree = "<group>"; };
		611F4B4E2146B47300B35A89 /* keynCredentialProvider.entitlements */ = {isa = PBXFileReference; lastKnownFileType = text.plist.entitlements; path = keynCredentialProvider.entitlements; sourceTree = "<group>"; };
		611F4B652146C63F00B35A89 /* LoginViewController.swift */ = {isa = PBXFileReference; lastKnownFileType = sourcecode.swift; path = LoginViewController.swift; sourceTree = "<group>"; };
		613C8A16200D213F005C7D61 /* keyn.entitlements */ = {isa = PBXFileReference; lastKnownFileType = text.plist.entitlements; path = keyn.entitlements; sourceTree = "<group>"; };
		613CFB1C20136D5F00460CC6 /* keynNotificationExtension.entitlements */ = {isa = PBXFileReference; lastKnownFileType = text.plist.entitlements; path = keynNotificationExtension.entitlements; sourceTree = "<group>"; };
		6182D49E2151239B00D0E190 /* ManualOTPViewController.swift */ = {isa = PBXFileReference; lastKnownFileType = sourcecode.swift; path = ManualOTPViewController.swift; sourceTree = "<group>"; };
		61AEFCC41FADAEBB00B7AE62 /* AddAccountViewController.swift */ = {isa = PBXFileReference; lastKnownFileType = sourcecode.swift; path = AddAccountViewController.swift; sourceTree = "<group>"; };
		61B5D4CD214C21E5004C93FE /* QRViewController.swift */ = {isa = PBXFileReference; lastKnownFileType = sourcecode.swift; path = QRViewController.swift; sourceTree = "<group>"; };
		61B5D4CF214C253F004C93FE /* OTPViewController.swift */ = {isa = PBXFileReference; lastKnownFileType = sourcecode.swift; path = OTPViewController.swift; sourceTree = "<group>"; };
		61D0BE9A1FF2A2980072631D /* DevicesViewController.swift */ = {isa = PBXFileReference; lastKnownFileType = sourcecode.swift; path = DevicesViewController.swift; sourceTree = "<group>"; };
		61D0BE9C1FF2A7920072631D /* DevicesViewCell.swift */ = {isa = PBXFileReference; lastKnownFileType = sourcecode.swift; path = DevicesViewCell.swift; sourceTree = "<group>"; };
		61F938C31FF4161300AF0880 /* PairViewController.swift */ = {isa = PBXFileReference; lastKnownFileType = sourcecode.swift; path = PairViewController.swift; sourceTree = "<group>"; };
		61F938C51FF4199900AF0880 /* DevicesNavigationController.swift */ = {isa = PBXFileReference; lastKnownFileType = sourcecode.swift; path = DevicesNavigationController.swift; sourceTree = "<group>"; };
		64691CF1FA3375CD02729665 /* Pods_keynCredentialProvider.framework */ = {isa = PBXFileReference; explicitFileType = wrapper.framework; includeInIndex = 0; path = Pods_keynCredentialProvider.framework; sourceTree = BUILT_PRODUCTS_DIR; };
		7B6030766CCC2D72412907E8 /* Pods-keynCredentialProvider.release.xcconfig */ = {isa = PBXFileReference; includeInIndex = 1; lastKnownFileType = text.xcconfig; name = "Pods-keynCredentialProvider.release.xcconfig"; path = "Pods/Target Support Files/Pods-keynCredentialProvider/Pods-keynCredentialProvider.release.xcconfig"; sourceTree = "<group>"; };
		7BB8217581BC80C006119395 /* Pods-keyn.release.xcconfig */ = {isa = PBXFileReference; includeInIndex = 1; lastKnownFileType = text.xcconfig; name = "Pods-keyn.release.xcconfig"; path = "Pods/Target Support Files/Pods-keyn/Pods-keyn.release.xcconfig"; sourceTree = "<group>"; };
		8788E9B8F0B1D448D07B6870 /* Pods-keynTests.debug.xcconfig */ = {isa = PBXFileReference; includeInIndex = 1; lastKnownFileType = text.xcconfig; name = "Pods-keynTests.debug.xcconfig"; path = "Pods/Target Support Files/Pods-keynTests/Pods-keynTests.debug.xcconfig"; sourceTree = "<group>"; };
		936839EF1E3AA271EB71CBF9 /* Pods_keynNotificationExtension.framework */ = {isa = PBXFileReference; explicitFileType = wrapper.framework; includeInIndex = 0; path = Pods_keynNotificationExtension.framework; sourceTree = BUILT_PRODUCTS_DIR; };
/* End PBXFileReference section */

/* Begin PBXFrameworksBuildPhase section */
		4919DAE120123FE50048B060 /* Frameworks */ = {
			isa = PBXFrameworksBuildPhase;
			buildActionMask = 2147483647;
			files = (
				3E7B7F5167CC5276D550C032 /* Pods_keynNotificationExtension.framework in Frameworks */,
			);
			runOnlyForDeploymentPostprocessing = 0;
		};
		49E7664D1F7E6F420022C042 /* Frameworks */ = {
			isa = PBXFrameworksBuildPhase;
			buildActionMask = 2147483647;
			files = (
				49A01CDA22609C5E001794B8 /* WebKit.framework in Frameworks */,
				49C8B896225383D300639663 /* StoreKit.framework in Frameworks */,
				611F4B552146B4E900B35A89 /* AuthenticationServices.framework in Frameworks */,
				C634D4585D0E39F1D7CFD71D /* Pods_keyn.framework in Frameworks */,
			);
			runOnlyForDeploymentPostprocessing = 0;
		};
		49E766631F7E6F420022C042 /* Frameworks */ = {
			isa = PBXFrameworksBuildPhase;
			buildActionMask = 2147483647;
			files = (
				E4BDB10B6184405F80801EB3 /* Pods_keynTests.framework in Frameworks */,
			);
			runOnlyForDeploymentPostprocessing = 0;
		};
		49E7666E1F7E6F420022C042 /* Frameworks */ = {
			isa = PBXFrameworksBuildPhase;
			buildActionMask = 2147483647;
			files = (
			);
			runOnlyForDeploymentPostprocessing = 0;
		};
		611F4B422146B47300B35A89 /* Frameworks */ = {
			isa = PBXFrameworksBuildPhase;
			buildActionMask = 2147483647;
			files = (
				611F4B462146B47300B35A89 /* AuthenticationServices.framework in Frameworks */,
				5E0D3455715E5E879069B48E /* Pods_keynCredentialProvider.framework in Frameworks */,
			);
			runOnlyForDeploymentPostprocessing = 0;
		};
/* End PBXFrameworksBuildPhase section */

/* Begin PBXGroup section */
		013438C5220C45F3000685B2 /* AppDelegate */ = {
			isa = PBXGroup;
			children = (
				49E766531F7E6F420022C042 /* AppDelegate.swift */,
				013438C6220C460A000685B2 /* AppStartupService.swift */,
				013438C8220C46D6000685B2 /* MigrationService.swift */,
				013438CA220C4922000685B2 /* PushNotificationService.swift */,
				013438CC220C583F000685B2 /* PasteboardService.swift */,
			);
			path = AppDelegate;
			sourceTree = "<group>";
		};
		2A4E92B609DDA515653F86DA /* Frameworks */ = {
			isa = PBXGroup;
			children = (
				49A01CD922609C5E001794B8 /* WebKit.framework */,
				49C8B895225383D300639663 /* StoreKit.framework */,
				1EFCC86ABF14309C538B28A0 /* Pods_keyn.framework */,
				936839EF1E3AA271EB71CBF9 /* Pods_keynNotificationExtension.framework */,
				07D9909D3EED0CACA5F6A87B /* Pods_keynTests.framework */,
				4906BDAF20E3C41300183664 /* AuthenticationServices.framework */,
				64691CF1FA3375CD02729665 /* Pods_keynCredentialProvider.framework */,
			);
			name = Frameworks;
			sourceTree = "<group>";
		};
<<<<<<< HEAD
		42B70B3E2322BEE40025109E /* Models */ = {
			isa = PBXGroup;
			children = (
				42B70B3F2322BEE40025109E /* SeedTests.swift */,
=======
		4240A4052325EAB4002EBD4E /* Models */ = {
			isa = PBXGroup;
			children = (
				4240A4082325EAC2002EBD4E /* AccountTests.swift */,
				4240A4062325EAB4002EBD4E /* SeedTests.swift */,
>>>>>>> 37b2e944
			);
			path = Models;
			sourceTree = "<group>";
		};
		4919DAE520123FE50048B060 /* keynNotificationExtension */ = {
			isa = PBXGroup;
			children = (
				613CFB1C20136D5F00460CC6 /* keynNotificationExtension.entitlements */,
				4919DAE620123FE50048B060 /* NotificationService.swift */,
				4919DAE820123FE50048B060 /* Info.plist */,
			);
			path = keynNotificationExtension;
			sourceTree = "<group>";
		};
		4919DAF32012620A0048B060 /* Requests */ = {
			isa = PBXGroup;
			children = (
				4919DAF1201261FE0048B060 /* RequestViewController.swift */,
			);
			path = Requests;
			sourceTree = "<group>";
		};
		491C48592024AB0200397071 /* Authentication */ = {
			isa = PBXGroup;
			children = (
				611470F21FDC229D00AE7593 /* LoginViewController.swift */,
			);
			path = Authentication;
			sourceTree = "<group>";
		};
		492EC84822492C560088F73D /* Shared */ = {
			isa = PBXGroup;
			children = (
				0153C8B122119276001B6853 /* ErrorViewController.swift */,
				61B5D4CD214C21E5004C93FE /* QRViewController.swift */,
				495E5B571FAC8F49002E6AC6 /* RootViewController.swift */,
				495E09ED22453BD500BDFBB1 /* KeynNavigationController.swift */,
				61F938C31FF4161300AF0880 /* PairViewController.swift */,
			);
			path = Shared;
			sourceTree = "<group>";
		};
		4950262C22BBA29400545118 /* Views */ = {
			isa = PBXGroup;
			children = (
				4950262F22BBA2FC00545118 /* BackupCircle.swift */,
				4950262D22BBA2DC00545118 /* CircleView.swift */,
				4950263122BBA31200545118 /* FilledCircle.swift */,
				4927D8152253E50F00BFEDD1 /* KeynBarButton.swift */,
				49E4A1E622425904005E8EBF /* KeynButton.swift */,
				4914498622C0F3310021D081 /* KeynTabBar.swift */,
				496F0DEC22429C2F007C4152 /* KeynTabButton.swift */,
				4905E09A230ECD3B00EE380E /* KeynLabel.swift */,
				497B4E8B23101B0300ED7E4A /* UnderlinedButton.swift */,
				49911E7F231413DA007905DF /* LocalizableButton.swift */,
				4923600423156893003C4A0F /* LocalizableBarButton.swift */,
				497B4E8F231027F400ED7E4A /* LocalizableTextField.swift */,
				492EC840224907FA0088F73D /* SelfSizingTableView.swift */,
				49C03F2422E9F29900B8C2DB /* CollectionViewOverlappingLayout.swift */,
				49F2A0F622142F0400429875 /* FormTextField.swift */,
				49C03F2622EAE2C200B8C2DB /* RadioButtton.swift */,
			);
			path = Views;
			sourceTree = "<group>";
		};
		495E72B9221186DA003132ED /* Util */ = {
			isa = PBXGroup;
			children = (
				493A35B12215653F002EB043 /* Constants.swift */,
				49F2A0F8221431C700429875 /* DataStructures.swift */,
				493FCF731FDADB0B00D31AE7 /* DateComponentUnitFormatter.swift */,
				49F2A0F422142EB900429875 /* Extensions.swift */,
				495E72BA22118717003132ED /* Logger.swift */,
				49062C6C2214679400A30669 /* Localizer.swift */,
				49DCA6982063E44D008F4DF2 /* Properties.swift */,
			);
			path = Util;
			sourceTree = "<group>";
		};
		497FDD8C1FFBDB5F00AAB0DA /* Settings */ = {
			isa = PBXGroup;
			children = (
				4973BB7622F84C490004E365 /* AboutViewController.swift */,
				6105598E1FDC55570030F871 /* BackupWizardViewController.swift */,
				497FDD881FF93C6E00AAB0DA /* BackupCheckViewController.swift */,
				4967F429225E318A0069330D /* BackupFinishViewController.swift */,
				497FDD8D1FFBDBA700AAB0DA /* SettingsViewController.swift */,
				49E2FE0622D35CDD001AA622 /* SubscriptionViewController.swift */,
				49774C1722664DC30094D3ED /* StartBackupViewController.swift */,
				49B17337229ECADC0029FD2B /* PrivacyViewController.swift */,
				49DF34DA22E8A5AF006283C3 /* ProductCollectionViewCell.swift */,
				49B17339229ED29A0029FD2B /* WebViewController.swift */,
				4973BB7822F866D90004E365 /* AccessoryTableViewCell.swift */,
			);
			path = Settings;
			sourceTree = "<group>";
		};
		499BE4F31FC0929C001038DF /* Controllers */ = {
			isa = PBXGroup;
			children = (
				492EC84822492C560088F73D /* Shared */,
				491C48592024AB0200397071 /* Authentication */,
				610C63BC1FAE1E6900A00FB0 /* Accounts */,
				61D0BE991FF2A26F0072631D /* Devices */,
				497FDD8C1FFBDB5F00AAB0DA /* Settings */,
				6105598D1FDC553C0030F871 /* Initialisation */,
				4919DAF32012620A0048B060 /* Requests */,
				49E75C9F20FF280E00BC0D65 /* Feedback */,
			);
			path = Controllers;
			sourceTree = "<group>";
		};
		499BE4F91FC0953C001038DF /* UI */ = {
			isa = PBXGroup;
			children = (
				497C85DE2315737100DC4F91 /* Feedback.storyboard */,
				497C85DA2315737100DC4F91 /* Initialisation.storyboard */,
				497C85DC2315737100DC4F91 /* LaunchScreen.storyboard */,
				497C85DB2315737100DC4F91 /* Main.storyboard */,
				497C85DD2315737100DC4F91 /* Request.storyboard */,
			);
			path = UI;
			sourceTree = "<group>";
		};
		49E2FE0822D361B8001AA622 /* StoreKit */ = {
			isa = PBXGroup;
			children = (
				49E2FE0422D35A39001AA622 /* StoreManager.swift */,
				49E2FE0222D347E1001AA622 /* StoreObserver.swift */,
			);
			path = StoreKit;
			sourceTree = "<group>";
		};
		49E75C9F20FF280E00BC0D65 /* Feedback */ = {
			isa = PBXGroup;
			children = (
				49E236582073C873002CC9A4 /* FeedbackViewController.swift */,
				49E75CA020FF282D00BC0D65 /* QuestionnaireController.swift */,
				611F4B3F2146A6B400B35A89 /* QuestionnaireIntroductionViewController.swift */,
				49E75CAA20FF706800BC0D65 /* FinishQuestionnaireViewController.swift */,
				49E75CA620FF32B300BC0D65 /* QuestionViewController.swift */,
				49E75CA220FF2DD000BC0D65 /* LikertQuestionViewController.swift */,
				49A32574210885F80018677C /* MPCQuestionViewController.swift */,
				49A3257621089AAC0018677C /* MPCTableViewCell.swift */,
				49E75CA420FF2E2800BC0D65 /* BooleanQuestionViewController.swift */,
				49E75CAC210099B300BC0D65 /* TextQuestionViewController.swift */,
				49A3257221086EF30018677C /* ReportSiteViewController.swift */,
			);
			path = Feedback;
			sourceTree = "<group>";
		};
		49E766471F7E6F420022C042 = {
			isa = PBXGroup;
			children = (
				49E766521F7E6F420022C042 /* keyn */,
				49E766691F7E6F420022C042 /* keynTests */,
				49E766741F7E6F420022C042 /* keynUITests */,
				4919DAE520123FE50048B060 /* keynNotificationExtension */,
				611F4B472146B47300B35A89 /* keynCredentialProvider */,
				49E766511F7E6F420022C042 /* Products */,
				D5C581DF5092A799CE55441A /* Pods */,
				2A4E92B609DDA515653F86DA /* Frameworks */,
			);
			sourceTree = "<group>";
		};
		49E766511F7E6F420022C042 /* Products */ = {
			isa = PBXGroup;
			children = (
				49E766501F7E6F420022C042 /* keyn.app */,
				49E766661F7E6F420022C042 /* keynTests.xctest */,
				49E766711F7E6F420022C042 /* keynUITests.xctest */,
				4919DAE420123FE50048B060 /* keynNotificationExtension.appex */,
				611F4B452146B47300B35A89 /* keynCredentialProvider.appex */,
			);
			name = Products;
			sourceTree = "<group>";
		};
		49E766521F7E6F420022C042 /* keyn */ = {
			isa = PBXGroup;
			children = (
				013438C5220C45F3000685B2 /* AppDelegate */,
				499BE4F31FC0929C001038DF /* Controllers */,
				49F2A1002214336900429875 /* Core */,
				49E7D3401FC318CD0059D97E /* Models */,
				49E2FE0822D361B8001AA622 /* StoreKit */,
				49F2A106221434C600429875 /* SupportFiles */,
				495E72B9221186DA003132ED /* Util */,
				499BE4F91FC0953C001038DF /* UI */,
				4950262C22BBA29400545118 /* Views */,
			);
			path = keyn;
			sourceTree = "<group>";
		};
		49E766691F7E6F420022C042 /* keynTests */ = {
			isa = PBXGroup;
			children = (
<<<<<<< HEAD
				42B70B3E2322BEE40025109E /* Models */,
=======
				4240A4052325EAB4002EBD4E /* Models */,
>>>>>>> 37b2e944
				611733D2215D06D900F37B2A /* Core */,
				0155742A202B173F00F97DA2 /* TestHelper.swift */,
				49983444232131680007BF12 /* MockAPI.swift */,
				428178D42321AE5800DC70DF /* FakeLAContext.swift */,
				49E7666C1F7E6F420022C042 /* Info.plist */,
			);
			path = keynTests;
			sourceTree = "<group>";
		};
		49E766741F7E6F420022C042 /* keynUITests */ = {
			isa = PBXGroup;
			children = (
				49E766751F7E6F420022C042 /* keynUITests.swift */,
				49E766771F7E6F420022C042 /* Info.plist */,
			);
			path = keynUITests;
			sourceTree = "<group>";
		};
		49E7D3401FC318CD0059D97E /* Models */ = {
			isa = PBXGroup;
			children = (
				01839A701FACA93A00698B69 /* Account.swift */,
				4908103520598AC700C770F1 /* PPD.swift */,
				49E75CA820FF34AF00BC0D65 /* Questionnaire.swift */,
				49B6C1851FCF2A5C0062D717 /* Seed.swift */,
				49FA7F751FB9E08E00EDB367 /* Session.swift */,
				01839A721FACA94300698B69 /* Site.swift */,
			);
			path = Models;
			sourceTree = "<group>";
		};
		49F2A1002214336900429875 /* Core */ = {
			isa = PBXGroup;
			children = (
				49721F9B2128E5830090AF48 /* API.swift */,
				42497C11231EE60900ECBDB4 /* APIProtocol.swift */,
				4936049F20861286009E3029 /* AuthenticationGuard.swift */,
				49057730221AE04B006D98C0 /* AuthorizationGuard.swift */,
				4904D4EC208CCAD300D6B477 /* BackupManager.swift */,
				491968041FC0DC6400206B75 /* Crypto.swift */,
				496886E51FBF4E9400837045 /* Keychain.swift */,
				49E4A1DC223E8031005E8EBF /* LocalAuthenticationManager.swift */,
				497828852285712C00D30C42 /* NotificationManager.swift */,
				49214B74210325B400C793DE /* NotificationProcessor.swift */,
				497D21CA205AB0710040E0C0 /* PasswordGenerator.swift */,
				49CF311220628E9100272277 /* PasswordValidator.swift */,
			);
			path = Core;
			sourceTree = "<group>";
		};
		49F2A106221434C600429875 /* SupportFiles */ = {
			isa = PBXGroup;
			children = (
				49235FF823152686003C4A0F /* WebView.bundle */,
				49235FF523151BC3003C4A0F /* privacy_policy.md */,
				49236002231534F2003C4A0F /* terms_of_use.md */,
				4905772D2215BA5C006D98C0 /* wordlist.txt */,
				4967F424225CC7100069330D /* Localized.yml */,
				49062C7C22146D8700A30669 /* Localized.plist */,
				49F273B9225F233A00FB9D7F /* PatrickHand-Regular.ttf */,
				49235FFB23152C73003C4A0F /* Montserrat-Bold.ttf */,
				49235FFA23152C73003C4A0F /* Montserrat-Medium.ttf */,
				49EB0A4522DE03A1000F05DD /* GoogleService-Info.plist */,
				49E2FE0A22D390B3001AA622 /* ProductIds.plist */,
				613C8A16200D213F005C7D61 /* keyn.entitlements */,
				49E766611F7E6F420022C042 /* Info.plist */,
				491C485720249D3B00397071 /* Assets.xcassets */,
			);
			path = SupportFiles;
			sourceTree = "<group>";
		};
		6105598D1FDC553C0030F871 /* Initialisation */ = {
			isa = PBXGroup;
			children = (
				499569BB1FED278B00D75848 /* InitialisationViewController.swift */,
				499569C71FED5E0A00D75848 /* RecoveryViewController.swift */,
				492EC842224919A10088F73D /* PairingViewController.swift */,
				49F273BB225F31F800FB9D7F /* LearnMoreViewController.swift */,
				4936E06F225F77B3009B0A31 /* MobileExplanationViewController.swift */,
				49B1733B229FFDFC0029FD2B /* LoggingPreferenceViewController.swift */,
				4973BB7422F818470004E365 /* TermsViewController.swift */,
			);
			path = Initialisation;
			sourceTree = "<group>";
		};
		610C63BC1FAE1E6900A00FB0 /* Accounts */ = {
			isa = PBXGroup;
			children = (
				495E5B551FAC8EFA002E6AC6 /* AccountsTableViewController.swift */,
				495E5B591FAC9887002E6AC6 /* AccountViewController.swift */,
				61AEFCC41FADAEBB00B7AE62 /* AddAccountViewController.swift */,
				4986D7822272E42800917B05 /* AddAccountHelpViewController.swift */,
				49DF34D822E89A37006283C3 /* AddSubscriptionViewController.swift */,
				61B5D4CF214C253F004C93FE /* OTPViewController.swift */,
				6182D49E2151239B00D0E190 /* ManualOTPViewController.swift */,
				495E09EB22451BF500BDFBB1 /* AccountTableViewCell.swift */,
				49774C112266035C0094D3ED /* SiteTableViewController.swift */,
				49774C132266044D0094D3ED /* SiteTableViewCell.swift */,
			);
			path = Accounts;
			sourceTree = "<group>";
		};
		611733D2215D06D900F37B2A /* Core */ = {
			isa = PBXGroup;
			children = (
				01B79AEE202C8E8000425BD5 /* CryptoTests.swift */,
				611733DD215D1B2400F37B2A /* PasswordGeneratorTests.swift */,
				611733DF215D1B3500F37B2A /* PasswordValidatorTests.swift */,
				42741B6E23201F8000A9D2B2 /* BackupManagerTests.swift */,
				428178D22321ACBA00DC70DF /* KeychainTests.swift */,
			);
			path = Core;
			sourceTree = "<group>";
		};
		611F4B472146B47300B35A89 /* keynCredentialProvider */ = {
			isa = PBXGroup;
			children = (
				4955DE632315773500C66996 /* MainInterface.storyboard */,
				498FF17B22B0F3490072C3AE /* TabBarGradient.swift */,
				611F4B4D2146B47300B35A89 /* Info.plist */,
				611F4B4E2146B47300B35A89 /* keynCredentialProvider.entitlements */,
				611F4B482146B47300B35A89 /* CredentialProviderViewController.swift */,
				611F4B652146C63F00B35A89 /* LoginViewController.swift */,
			);
			path = keynCredentialProvider;
			sourceTree = "<group>";
		};
		61D0BE991FF2A26F0072631D /* Devices */ = {
			isa = PBXGroup;
			children = (
				61F938C51FF4199900AF0880 /* DevicesNavigationController.swift */,
				61D0BE9A1FF2A2980072631D /* DevicesViewController.swift */,
				61D0BE9C1FF2A7920072631D /* DevicesViewCell.swift */,
				492EC8442249214E0088F73D /* PairContainerViewController.swift */,
			);
			path = Devices;
			sourceTree = "<group>";
		};
		D5C581DF5092A799CE55441A /* Pods */ = {
			isa = PBXGroup;
			children = (
				3758AFB5F2DE308B84C7BB0D /* Pods-keyn.debug.xcconfig */,
				7BB8217581BC80C006119395 /* Pods-keyn.release.xcconfig */,
				5FCC8514B96363F6515074B1 /* Pods-keynNotificationExtension.debug.xcconfig */,
				21D254F2F2B3B330A97BC552 /* Pods-keynNotificationExtension.release.xcconfig */,
				8788E9B8F0B1D448D07B6870 /* Pods-keynTests.debug.xcconfig */,
				0B4D5023D437FD60A62949C0 /* Pods-keynTests.release.xcconfig */,
				2989D06398E07DDCCCAD0B5F /* Pods-keynCredentialProvider.debug.xcconfig */,
				7B6030766CCC2D72412907E8 /* Pods-keynCredentialProvider.release.xcconfig */,
			);
			name = Pods;
			sourceTree = "<group>";
		};
/* End PBXGroup section */

/* Begin PBXNativeTarget section */
		4919DAE320123FE50048B060 /* keynNotificationExtension */ = {
			isa = PBXNativeTarget;
			buildConfigurationList = 4919DAEE20123FE50048B060 /* Build configuration list for PBXNativeTarget "keynNotificationExtension" */;
			buildPhases = (
				ED5534BD03C4EAFF37244AD4 /* [CP] Check Pods Manifest.lock */,
				4919DAE020123FE50048B060 /* Sources */,
				4919DAE120123FE50048B060 /* Frameworks */,
				4919DAE220123FE50048B060 /* Resources */,
			);
			buildRules = (
			);
			dependencies = (
			);
			name = keynNotificationExtension;
			productName = keynNotificationExtension;
			productReference = 4919DAE420123FE50048B060 /* keynNotificationExtension.appex */;
			productType = "com.apple.product-type.app-extension";
		};
		49E7664F1F7E6F420022C042 /* keyn */ = {
			isa = PBXNativeTarget;
			buildConfigurationList = 49E7667A1F7E6F420022C042 /* Build configuration list for PBXNativeTarget "keyn" */;
			buildPhases = (
				50BEC674DEF27B05BC354B8C /* [CP] Check Pods Manifest.lock */,
				49E7664C1F7E6F420022C042 /* Sources */,
				49E7664D1F7E6F420022C042 /* Frameworks */,
				4967F423225CBF950069330D /* Convert localizations from YAML to plist */,
				49E7664E1F7E6F420022C042 /* Resources */,
				4919DAEF20123FE50048B060 /* Embed App Extensions */,
				390705715801DAB636038B18 /* [CP] Embed Pods Frameworks */,
				49EB0A4922DE26E0000F05DD /* Crashlytics script */,
			);
			buildRules = (
			);
			dependencies = (
				49214B872103327C00C793DE /* PBXTargetDependency */,
				611F4B502146B47300B35A89 /* PBXTargetDependency */,
			);
			name = keyn;
			productName = athena;
			productReference = 49E766501F7E6F420022C042 /* keyn.app */;
			productType = "com.apple.product-type.application";
		};
		49E766651F7E6F420022C042 /* keynTests */ = {
			isa = PBXNativeTarget;
			buildConfigurationList = 49E7667D1F7E6F420022C042 /* Build configuration list for PBXNativeTarget "keynTests" */;
			buildPhases = (
				639DCD686255E348EB4F1E6C /* [CP] Check Pods Manifest.lock */,
				49E766621F7E6F420022C042 /* Sources */,
				49E766631F7E6F420022C042 /* Frameworks */,
				49E766641F7E6F420022C042 /* Resources */,
				ACA79335589604C2E5229084 /* [CP] Embed Pods Frameworks */,
			);
			buildRules = (
			);
			dependencies = (
				49E766681F7E6F420022C042 /* PBXTargetDependency */,
			);
			name = keynTests;
			productName = athenaTests;
			productReference = 49E766661F7E6F420022C042 /* keynTests.xctest */;
			productType = "com.apple.product-type.bundle.unit-test";
		};
		49E766701F7E6F420022C042 /* keynUITests */ = {
			isa = PBXNativeTarget;
			buildConfigurationList = 49E766801F7E6F420022C042 /* Build configuration list for PBXNativeTarget "keynUITests" */;
			buildPhases = (
				49E7666D1F7E6F420022C042 /* Sources */,
				49E7666E1F7E6F420022C042 /* Frameworks */,
				49E7666F1F7E6F420022C042 /* Resources */,
			);
			buildRules = (
			);
			dependencies = (
				49E766731F7E6F420022C042 /* PBXTargetDependency */,
			);
			name = keynUITests;
			productName = athenaUITests;
			productReference = 49E766711F7E6F420022C042 /* keynUITests.xctest */;
			productType = "com.apple.product-type.bundle.ui-testing";
		};
		611F4B442146B47300B35A89 /* keynCredentialProvider */ = {
			isa = PBXNativeTarget;
			buildConfigurationList = 611F4B542146B47300B35A89 /* Build configuration list for PBXNativeTarget "keynCredentialProvider" */;
			buildPhases = (
				EBF1ED7B5DB4A469B7288E5E /* [CP] Check Pods Manifest.lock */,
				611F4B412146B47300B35A89 /* Sources */,
				611F4B422146B47300B35A89 /* Frameworks */,
				611F4B432146B47300B35A89 /* Resources */,
			);
			buildRules = (
			);
			dependencies = (
			);
			name = keynCredentialProvider;
			productName = keynCredentialProvider;
			productReference = 611F4B452146B47300B35A89 /* keynCredentialProvider.appex */;
			productType = "com.apple.product-type.app-extension";
		};
/* End PBXNativeTarget section */

/* Begin PBXProject section */
		49E766481F7E6F420022C042 /* Project object */ = {
			isa = PBXProject;
			attributes = {
				LastSwiftUpdateCheck = 1000;
				LastUpgradeCheck = 0930;
				ORGANIZATIONNAME = keyn;
				TargetAttributes = {
					4919DAE320123FE50048B060 = {
						CreatedOnToolsVersion = 9.2;
						LastSwiftMigration = 1020;
						ProvisioningStyle = Automatic;
						SystemCapabilities = {
							com.apple.ApplicationGroups.iOS = {
								enabled = 0;
							};
							com.apple.Keychain = {
								enabled = 1;
							};
							com.apple.Push = {
								enabled = 0;
							};
						};
					};
					49E7664F1F7E6F420022C042 = {
						CreatedOnToolsVersion = 9.0;
						LastSwiftMigration = 1020;
						ProvisioningStyle = Automatic;
						SystemCapabilities = {
							com.apple.ApplicationGroups.iOS = {
								enabled = 0;
							};
							com.apple.AutoFillCredentialProvider = {
								enabled = 1;
							};
							com.apple.BackgroundModes = {
								enabled = 1;
							};
							com.apple.InAppPurchase = {
								enabled = 1;
							};
							com.apple.Keychain = {
								enabled = 1;
							};
							com.apple.Push = {
								enabled = 1;
							};
							com.apple.SafariKeychain = {
								enabled = 1;
							};
						};
					};
					49E766651F7E6F420022C042 = {
						CreatedOnToolsVersion = 9.0;
						LastSwiftMigration = 1020;
						ProvisioningStyle = Automatic;
						TestTargetID = 49E7664F1F7E6F420022C042;
					};
					49E766701F7E6F420022C042 = {
						CreatedOnToolsVersion = 9.0;
						LastSwiftMigration = 1020;
						ProvisioningStyle = Automatic;
						TestTargetID = 49E7664F1F7E6F420022C042;
					};
					611F4B442146B47300B35A89 = {
						CreatedOnToolsVersion = 10.0;
						LastSwiftMigration = 1020;
						ProvisioningStyle = Automatic;
						SystemCapabilities = {
							com.apple.Keychain = {
								enabled = 1;
							};
						};
					};
				};
			};
			buildConfigurationList = 49E7664B1F7E6F420022C042 /* Build configuration list for PBXProject "keyn" */;
			compatibilityVersion = "Xcode 8.0";
			developmentRegion = en;
			hasScannedForEncodings = 0;
			knownRegions = (
				en,
				Base,
				nl,
			);
			mainGroup = 49E766471F7E6F420022C042;
			productRefGroup = 49E766511F7E6F420022C042 /* Products */;
			projectDirPath = "";
			projectRoot = "";
			targets = (
				49E7664F1F7E6F420022C042 /* keyn */,
				49E766651F7E6F420022C042 /* keynTests */,
				49E766701F7E6F420022C042 /* keynUITests */,
				4919DAE320123FE50048B060 /* keynNotificationExtension */,
				611F4B442146B47300B35A89 /* keynCredentialProvider */,
			);
		};
/* End PBXProject section */

/* Begin PBXResourcesBuildPhase section */
		4919DAE220123FE50048B060 /* Resources */ = {
			isa = PBXResourcesBuildPhase;
			buildActionMask = 2147483647;
			files = (
				49062C7922146D8700A30669 /* Localized.plist in Resources */,
				49EB0A4622DE03AC000F05DD /* GoogleService-Info.plist in Resources */,
			);
			runOnlyForDeploymentPostprocessing = 0;
		};
		49E7664E1F7E6F420022C042 /* Resources */ = {
			isa = PBXResourcesBuildPhase;
			buildActionMask = 2147483647;
			files = (
				49EB0A4822DE05D0000F05DD /* GoogleService-Info.plist in Resources */,
				49062C7822146D8700A30669 /* Localized.plist in Resources */,
				497C85E22315737100DC4F91 /* Request.storyboard in Resources */,
				49F273BA225F233A00FB9D7F /* PatrickHand-Regular.ttf in Resources */,
				4905772B2215BA5C006D98C0 /* wordlist.txt in Resources */,
				491C485820249D3B00397071 /* Assets.xcassets in Resources */,
				49E2FE0B22D390B3001AA622 /* ProductIds.plist in Resources */,
				49235FFD23152C73003C4A0F /* Montserrat-Bold.ttf in Resources */,
				497C85E02315737100DC4F91 /* Main.storyboard in Resources */,
				49236000231534F2003C4A0F /* terms_of_use.md in Resources */,
				49235FF323151BC3003C4A0F /* privacy_policy.md in Resources */,
				497C85DF2315737100DC4F91 /* Initialisation.storyboard in Resources */,
				497C85E12315737100DC4F91 /* LaunchScreen.storyboard in Resources */,
				49235FFC23152C73003C4A0F /* Montserrat-Medium.ttf in Resources */,
				49235FF923152686003C4A0F /* WebView.bundle in Resources */,
				497C85E32315737100DC4F91 /* Feedback.storyboard in Resources */,
			);
			runOnlyForDeploymentPostprocessing = 0;
		};
		49E766641F7E6F420022C042 /* Resources */ = {
			isa = PBXResourcesBuildPhase;
			buildActionMask = 2147483647;
			files = (
			);
			runOnlyForDeploymentPostprocessing = 0;
		};
		49E7666F1F7E6F420022C042 /* Resources */ = {
			isa = PBXResourcesBuildPhase;
			buildActionMask = 2147483647;
			files = (
			);
			runOnlyForDeploymentPostprocessing = 0;
		};
		611F4B432146B47300B35A89 /* Resources */ = {
			isa = PBXResourcesBuildPhase;
			buildActionMask = 2147483647;
			files = (
				493DB00B231577B40061CB5C /* Montserrat-Bold.ttf in Resources */,
				49062C7A22146D8700A30669 /* Localized.plist in Resources */,
				4955DE642315773600C66996 /* MainInterface.storyboard in Resources */,
				611F4B6A2147E01900B35A89 /* Assets.xcassets in Resources */,
				493DB00C231577B70061CB5C /* Montserrat-Medium.ttf in Resources */,
				49EB0A4722DE03AC000F05DD /* GoogleService-Info.plist in Resources */,
			);
			runOnlyForDeploymentPostprocessing = 0;
		};
/* End PBXResourcesBuildPhase section */

/* Begin PBXShellScriptBuildPhase section */
		390705715801DAB636038B18 /* [CP] Embed Pods Frameworks */ = {
			isa = PBXShellScriptBuildPhase;
			buildActionMask = 2147483647;
			files = (
			);
			inputPaths = (
				"${PODS_ROOT}/Target Support Files/Pods-keyn/Pods-keyn-frameworks.sh",
				"${BUILT_PRODUCTS_DIR}/Amplitude-iOS/Amplitude_iOS.framework",
				"${BUILT_PRODUCTS_DIR}/Base32/Base32.framework",
				"${BUILT_PRODUCTS_DIR}/Down/Down.framework",
				"${BUILT_PRODUCTS_DIR}/GoogleUtilities/GoogleUtilities.framework",
				"${BUILT_PRODUCTS_DIR}/MBProgressHUD/MBProgressHUD.framework",
				"${BUILT_PRODUCTS_DIR}/OneTimePassword/OneTimePassword.framework",
				"${BUILT_PRODUCTS_DIR}/Sodium/Sodium.framework",
				"${BUILT_PRODUCTS_DIR}/TrustKit/TrustKit.framework",
				"${BUILT_PRODUCTS_DIR}/nanopb/nanopb.framework",
			);
			name = "[CP] Embed Pods Frameworks";
			outputPaths = (
				"${TARGET_BUILD_DIR}/${FRAMEWORKS_FOLDER_PATH}/Amplitude_iOS.framework",
				"${TARGET_BUILD_DIR}/${FRAMEWORKS_FOLDER_PATH}/Base32.framework",
				"${TARGET_BUILD_DIR}/${FRAMEWORKS_FOLDER_PATH}/Down.framework",
				"${TARGET_BUILD_DIR}/${FRAMEWORKS_FOLDER_PATH}/GoogleUtilities.framework",
				"${TARGET_BUILD_DIR}/${FRAMEWORKS_FOLDER_PATH}/MBProgressHUD.framework",
				"${TARGET_BUILD_DIR}/${FRAMEWORKS_FOLDER_PATH}/OneTimePassword.framework",
				"${TARGET_BUILD_DIR}/${FRAMEWORKS_FOLDER_PATH}/Sodium.framework",
				"${TARGET_BUILD_DIR}/${FRAMEWORKS_FOLDER_PATH}/TrustKit.framework",
				"${TARGET_BUILD_DIR}/${FRAMEWORKS_FOLDER_PATH}/nanopb.framework",
			);
			runOnlyForDeploymentPostprocessing = 0;
			shellPath = /bin/sh;
			shellScript = "\"${PODS_ROOT}/Target Support Files/Pods-keyn/Pods-keyn-frameworks.sh\"\n";
			showEnvVarsInLog = 0;
		};
		4967F423225CBF950069330D /* Convert localizations from YAML to plist */ = {
			isa = PBXShellScriptBuildPhase;
			buildActionMask = 2147483647;
			files = (
			);
			inputFileListPaths = (
			);
			inputPaths = (
				"$(SRCROOT)/keyn/SupportFiles",
			);
			name = "Convert localizations from YAML to plist";
			outputFileListPaths = (
			);
			outputPaths = (
			);
			runOnlyForDeploymentPostprocessing = 0;
			shellPath = /bin/sh;
			shellScript = "for loc in ${SCRIPT_INPUT_FILE_0}/*.lproj\ndo\n    ruby -rjson -ryaml -e \"puts YAML.load_file('$loc/Localized.yml').to_json\" | plutil -convert xml1 - -o $loc/Localized.plist\ndone\n\n";
		};
		49EB0A4922DE26E0000F05DD /* Crashlytics script */ = {
			isa = PBXShellScriptBuildPhase;
			buildActionMask = 2147483647;
			files = (
			);
			inputFileListPaths = (
			);
			inputPaths = (
				"$(SRCROOT)/$(BUILT_PRODUCTS_DIR)/$(INFOPLIST_PATH)",
			);
			name = "Crashlytics script";
			outputFileListPaths = (
			);
			outputPaths = (
			);
			runOnlyForDeploymentPostprocessing = 0;
			shellPath = /bin/sh;
			shellScript = "\"${PODS_ROOT}/Fabric/run\"\n";
		};
		50BEC674DEF27B05BC354B8C /* [CP] Check Pods Manifest.lock */ = {
			isa = PBXShellScriptBuildPhase;
			buildActionMask = 2147483647;
			files = (
			);
			inputPaths = (
				"${PODS_PODFILE_DIR_PATH}/Podfile.lock",
				"${PODS_ROOT}/Manifest.lock",
			);
			name = "[CP] Check Pods Manifest.lock";
			outputPaths = (
				"$(DERIVED_FILE_DIR)/Pods-keyn-checkManifestLockResult.txt",
			);
			runOnlyForDeploymentPostprocessing = 0;
			shellPath = /bin/sh;
			shellScript = "diff \"${PODS_PODFILE_DIR_PATH}/Podfile.lock\" \"${PODS_ROOT}/Manifest.lock\" > /dev/null\nif [ $? != 0 ] ; then\n    # print error to STDERR\n    echo \"error: The sandbox is not in sync with the Podfile.lock. Run 'pod install' or update your CocoaPods installation.\" >&2\n    exit 1\nfi\n# This output is used by Xcode 'outputs' to avoid re-running this script phase.\necho \"SUCCESS\" > \"${SCRIPT_OUTPUT_FILE_0}\"\n";
			showEnvVarsInLog = 0;
		};
		639DCD686255E348EB4F1E6C /* [CP] Check Pods Manifest.lock */ = {
			isa = PBXShellScriptBuildPhase;
			buildActionMask = 2147483647;
			files = (
			);
			inputPaths = (
				"${PODS_PODFILE_DIR_PATH}/Podfile.lock",
				"${PODS_ROOT}/Manifest.lock",
			);
			name = "[CP] Check Pods Manifest.lock";
			outputPaths = (
				"$(DERIVED_FILE_DIR)/Pods-keynTests-checkManifestLockResult.txt",
			);
			runOnlyForDeploymentPostprocessing = 0;
			shellPath = /bin/sh;
			shellScript = "diff \"${PODS_PODFILE_DIR_PATH}/Podfile.lock\" \"${PODS_ROOT}/Manifest.lock\" > /dev/null\nif [ $? != 0 ] ; then\n    # print error to STDERR\n    echo \"error: The sandbox is not in sync with the Podfile.lock. Run 'pod install' or update your CocoaPods installation.\" >&2\n    exit 1\nfi\n# This output is used by Xcode 'outputs' to avoid re-running this script phase.\necho \"SUCCESS\" > \"${SCRIPT_OUTPUT_FILE_0}\"\n";
			showEnvVarsInLog = 0;
		};
		ACA79335589604C2E5229084 /* [CP] Embed Pods Frameworks */ = {
			isa = PBXShellScriptBuildPhase;
			buildActionMask = 2147483647;
			files = (
			);
			inputPaths = (
				"${PODS_ROOT}/Target Support Files/Pods-keynTests/Pods-keynTests-frameworks.sh",
				"${BUILT_PRODUCTS_DIR}/Amplitude-iOS/Amplitude_iOS.framework",
				"${BUILT_PRODUCTS_DIR}/Base32/Base32.framework",
				"${BUILT_PRODUCTS_DIR}/GoogleUtilities/GoogleUtilities.framework",
				"${BUILT_PRODUCTS_DIR}/MBProgressHUD/MBProgressHUD.framework",
				"${BUILT_PRODUCTS_DIR}/OneTimePassword/OneTimePassword.framework",
				"${BUILT_PRODUCTS_DIR}/Sodium/Sodium.framework",
				"${BUILT_PRODUCTS_DIR}/TrustKit/TrustKit.framework",
				"${BUILT_PRODUCTS_DIR}/nanopb/nanopb.framework",
			);
			name = "[CP] Embed Pods Frameworks";
			outputPaths = (
				"${TARGET_BUILD_DIR}/${FRAMEWORKS_FOLDER_PATH}/Amplitude_iOS.framework",
				"${TARGET_BUILD_DIR}/${FRAMEWORKS_FOLDER_PATH}/Base32.framework",
				"${TARGET_BUILD_DIR}/${FRAMEWORKS_FOLDER_PATH}/GoogleUtilities.framework",
				"${TARGET_BUILD_DIR}/${FRAMEWORKS_FOLDER_PATH}/MBProgressHUD.framework",
				"${TARGET_BUILD_DIR}/${FRAMEWORKS_FOLDER_PATH}/OneTimePassword.framework",
				"${TARGET_BUILD_DIR}/${FRAMEWORKS_FOLDER_PATH}/Sodium.framework",
				"${TARGET_BUILD_DIR}/${FRAMEWORKS_FOLDER_PATH}/TrustKit.framework",
				"${TARGET_BUILD_DIR}/${FRAMEWORKS_FOLDER_PATH}/nanopb.framework",
			);
			runOnlyForDeploymentPostprocessing = 0;
			shellPath = /bin/sh;
			shellScript = "\"${PODS_ROOT}/Target Support Files/Pods-keynTests/Pods-keynTests-frameworks.sh\"\n";
			showEnvVarsInLog = 0;
		};
		EBF1ED7B5DB4A469B7288E5E /* [CP] Check Pods Manifest.lock */ = {
			isa = PBXShellScriptBuildPhase;
			buildActionMask = 2147483647;
			files = (
			);
			inputPaths = (
				"${PODS_PODFILE_DIR_PATH}/Podfile.lock",
				"${PODS_ROOT}/Manifest.lock",
			);
			name = "[CP] Check Pods Manifest.lock";
			outputPaths = (
				"$(DERIVED_FILE_DIR)/Pods-keynCredentialProvider-checkManifestLockResult.txt",
			);
			runOnlyForDeploymentPostprocessing = 0;
			shellPath = /bin/sh;
			shellScript = "diff \"${PODS_PODFILE_DIR_PATH}/Podfile.lock\" \"${PODS_ROOT}/Manifest.lock\" > /dev/null\nif [ $? != 0 ] ; then\n    # print error to STDERR\n    echo \"error: The sandbox is not in sync with the Podfile.lock. Run 'pod install' or update your CocoaPods installation.\" >&2\n    exit 1\nfi\n# This output is used by Xcode 'outputs' to avoid re-running this script phase.\necho \"SUCCESS\" > \"${SCRIPT_OUTPUT_FILE_0}\"\n";
			showEnvVarsInLog = 0;
		};
		ED5534BD03C4EAFF37244AD4 /* [CP] Check Pods Manifest.lock */ = {
			isa = PBXShellScriptBuildPhase;
			buildActionMask = 2147483647;
			files = (
			);
			inputPaths = (
				"${PODS_PODFILE_DIR_PATH}/Podfile.lock",
				"${PODS_ROOT}/Manifest.lock",
			);
			name = "[CP] Check Pods Manifest.lock";
			outputPaths = (
				"$(DERIVED_FILE_DIR)/Pods-keynNotificationExtension-checkManifestLockResult.txt",
			);
			runOnlyForDeploymentPostprocessing = 0;
			shellPath = /bin/sh;
			shellScript = "diff \"${PODS_PODFILE_DIR_PATH}/Podfile.lock\" \"${PODS_ROOT}/Manifest.lock\" > /dev/null\nif [ $? != 0 ] ; then\n    # print error to STDERR\n    echo \"error: The sandbox is not in sync with the Podfile.lock. Run 'pod install' or update your CocoaPods installation.\" >&2\n    exit 1\nfi\n# This output is used by Xcode 'outputs' to avoid re-running this script phase.\necho \"SUCCESS\" > \"${SCRIPT_OUTPUT_FILE_0}\"\n";
			showEnvVarsInLog = 0;
		};
/* End PBXShellScriptBuildPhase section */

/* Begin PBXSourcesBuildPhase section */
		4919DAE020123FE50048B060 /* Sources */ = {
			isa = PBXSourcesBuildPhase;
			buildActionMask = 2147483647;
			files = (
				49062C582214499A00A30669 /* Properties.swift in Sources */,
				49CF311420629A4F00272277 /* PasswordValidator.swift in Sources */,
				49214B7821032CFD00C793DE /* Session.swift in Sources */,
				497D21B7205A80800040E0C0 /* PPD.swift in Sources */,
				49B1C8A922882B16005ED5BF /* NotificationManager.swift in Sources */,
				613CFB0B201360DB00460CC6 /* Site.swift in Sources */,
				49EB0A3F22D753D7000F05DD /* StoreObserver.swift in Sources */,
				49E4A1DF223E80E9005E8EBF /* LocalAuthenticationManager.swift in Sources */,
				495E72BC22118F9D003132ED /* Logger.swift in Sources */,
				49062C6E2214679400A30669 /* Localizer.swift in Sources */,
				613CFB09201360D200460CC6 /* Seed.swift in Sources */,
				49F2A1042214343600429875 /* NotificationProcessor.swift in Sources */,
				49F2A0FE2214322600429875 /* DataStructures.swift in Sources */,
				493A35B32215660E002EB043 /* Constants.swift in Sources */,
				49062C5B221449D200A30669 /* DateComponentUnitFormatter.swift in Sources */,
				497D21CC205AB1FC0040E0C0 /* PasswordGenerator.swift in Sources */,
				42497C13231EF4AF00ECBDB4 /* APIProtocol.swift in Sources */,
				613CFB0A201360D800460CC6 /* Account.swift in Sources */,
				4919DAE720123FE50048B060 /* NotificationService.swift in Sources */,
				49214B882103359B00C793DE /* Crypto.swift in Sources */,
				4904D4EE208CD41A00D6B477 /* BackupManager.swift in Sources */,
				49F2A0FA2214321900429875 /* Extensions.swift in Sources */,
				49721F9D2128EED00090AF48 /* API.swift in Sources */,
				613CFB07201360B300460CC6 /* Keychain.swift in Sources */,
			);
			runOnlyForDeploymentPostprocessing = 0;
		};
		49E7664C1F7E6F420022C042 /* Sources */ = {
			isa = PBXSourcesBuildPhase;
			buildActionMask = 2147483647;
			files = (
				01839A731FACA94300698B69 /* Site.swift in Sources */,
				01839A711FACA93A00698B69 /* Account.swift in Sources */,
				49E75CAB20FF706800BC0D65 /* FinishQuestionnaireViewController.swift in Sources */,
				49A32575210885F80018677C /* MPCQuestionViewController.swift in Sources */,
				4973BB7522F818470004E365 /* TermsViewController.swift in Sources */,
				493FCF741FDADB0B00D31AE7 /* DateComponentUnitFormatter.swift in Sources */,
				49E75CA120FF282D00BC0D65 /* QuestionnaireController.swift in Sources */,
				495E09EE22453BD500BDFBB1 /* KeynNavigationController.swift in Sources */,
				42497C12231EE60900ECBDB4 /* APIProtocol.swift in Sources */,
				49E4A1E722425904005E8EBF /* KeynButton.swift in Sources */,
				013438CB220C4922000685B2 /* PushNotificationService.swift in Sources */,
				49F2A0F522142EB900429875 /* Extensions.swift in Sources */,
				49C03F2522E9F29900B8C2DB /* CollectionViewOverlappingLayout.swift in Sources */,
				4936E070225F77B3009B0A31 /* MobileExplanationViewController.swift in Sources */,
				49CF311320628E9100272277 /* PasswordValidator.swift in Sources */,
				49E2FE0722D35CDD001AA622 /* SubscriptionViewController.swift in Sources */,
				49057731221AE04B006D98C0 /* AuthorizationGuard.swift in Sources */,
				4919DAF2201261FE0048B060 /* RequestViewController.swift in Sources */,
				496886E61FBF4E9400837045 /* Keychain.swift in Sources */,
				49E2FE0322D347E1001AA622 /* StoreObserver.swift in Sources */,
				495E09EC22451BF500BDFBB1 /* AccountTableViewCell.swift in Sources */,
				49E766541F7E6F420022C042 /* AppDelegate.swift in Sources */,
				497B4E90231027F400ED7E4A /* LocalizableTextField.swift in Sources */,
				61B5D4D0214C253F004C93FE /* OTPViewController.swift in Sources */,
				4967F42A225E318A0069330D /* BackupFinishViewController.swift in Sources */,
				49DF34D922E89A37006283C3 /* AddSubscriptionViewController.swift in Sources */,
				4973BB7722F84C490004E365 /* AboutViewController.swift in Sources */,
				61B5D4CE214C21E5004C93FE /* QRViewController.swift in Sources */,
				49E236592073C873002CC9A4 /* FeedbackViewController.swift in Sources */,
				4950263022BBA2FC00545118 /* BackupCircle.swift in Sources */,
				499569BC1FED278B00D75848 /* InitialisationViewController.swift in Sources */,
				013438C9220C46D6000685B2 /* MigrationService.swift in Sources */,
				495E5B561FAC8EFA002E6AC6 /* AccountsTableViewController.swift in Sources */,
				4908103620598AC700C770F1 /* PPD.swift in Sources */,
				492EC843224919A10088F73D /* PairingViewController.swift in Sources */,
				49C03F2722EAE2C200B8C2DB /* RadioButtton.swift in Sources */,
				49E4A1DD223E8031005E8EBF /* LocalAuthenticationManager.swift in Sources */,
				49E75CA520FF2E2900BC0D65 /* BooleanQuestionViewController.swift in Sources */,
				49F2A0F9221431C700429875 /* DataStructures.swift in Sources */,
				49F273BC225F31F800FB9D7F /* LearnMoreViewController.swift in Sources */,
				49DF34DB22E8A5B0006283C3 /* ProductCollectionViewCell.swift in Sources */,
				4905E09B230ECD3B00EE380E /* KeynLabel.swift in Sources */,
				496F0DED22429C2F007C4152 /* KeynTabButton.swift in Sources */,
				49B17338229ECADC0029FD2B /* PrivacyViewController.swift in Sources */,
				611F4B402146A6B400B35A89 /* QuestionnaireIntroductionViewController.swift in Sources */,
				0153C8B222119276001B6853 /* ErrorViewController.swift in Sources */,
				499569C81FED5E0A00D75848 /* RecoveryViewController.swift in Sources */,
				493604A020861286009E3029 /* AuthenticationGuard.swift in Sources */,
				497FDD8E1FFBDBA700AAB0DA /* SettingsViewController.swift in Sources */,
				49911E80231413DA007905DF /* LocalizableButton.swift in Sources */,
				49062C6D2214679400A30669 /* Localizer.swift in Sources */,
				49A3257721089AAC0018677C /* MPCTableViewCell.swift in Sources */,
				49DCA6992063E44D008F4DF2 /* Properties.swift in Sources */,
				611470F31FDC229D00AE7593 /* LoginViewController.swift in Sources */,
				49774C142266044D0094D3ED /* SiteTableViewCell.swift in Sources */,
				4950263222BBA31200545118 /* FilledCircle.swift in Sources */,
				49E75CA720FF32B300BC0D65 /* QuestionViewController.swift in Sources */,
				6105598F1FDC55570030F871 /* BackupWizardViewController.swift in Sources */,
				4904D4ED208CCAD300D6B477 /* BackupManager.swift in Sources */,
				4986D7832272E42800917B05 /* AddAccountHelpViewController.swift in Sources */,
				61F938C41FF4161300AF0880 /* PairViewController.swift in Sources */,
				49774C122266035C0094D3ED /* SiteTableViewController.swift in Sources */,
				49721F9C2128E5830090AF48 /* API.swift in Sources */,
				013438CD220C583F000685B2 /* PasteboardService.swift in Sources */,
				61F938C61FF4199900AF0880 /* DevicesNavigationController.swift in Sources */,
				497B4E8C23101B0300ED7E4A /* UnderlinedButton.swift in Sources */,
				492EC841224907FA0088F73D /* SelfSizingTableView.swift in Sources */,
				497D21CB205AB0710040E0C0 /* PasswordGenerator.swift in Sources */,
				497FDD891FF93C6E00AAB0DA /* BackupCheckViewController.swift in Sources */,
				49E2FE0522D35A39001AA622 /* StoreManager.swift in Sources */,
				4927D8162253E50F00BFEDD1 /* KeynBarButton.swift in Sources */,
				49774C1822664DC30094D3ED /* StartBackupViewController.swift in Sources */,
				4914498722C0F3310021D081 /* KeynTabBar.swift in Sources */,
				492EC8452249214E0088F73D /* PairContainerViewController.swift in Sources */,
				49B1733C229FFDFC0029FD2B /* LoggingPreferenceViewController.swift in Sources */,
				493A35B22215653F002EB043 /* Constants.swift in Sources */,
				49B6C1861FCF2A5C0062D717 /* Seed.swift in Sources */,
				4923600523156893003C4A0F /* LocalizableBarButton.swift in Sources */,
				495E72BB22118717003132ED /* Logger.swift in Sources */,
				49E75CA320FF2DD000BC0D65 /* LikertQuestionViewController.swift in Sources */,
				4973BB7922F866D90004E365 /* AccessoryTableViewCell.swift in Sources */,
				61AEFCC51FADAEBB00B7AE62 /* AddAccountViewController.swift in Sources */,
				61D0BE9B1FF2A2980072631D /* DevicesViewController.swift in Sources */,
				61D0BE9D1FF2A7920072631D /* DevicesViewCell.swift in Sources */,
				49214B8D21033B2B00C793DE /* NotificationProcessor.swift in Sources */,
				49A3257321086EF30018677C /* ReportSiteViewController.swift in Sources */,
				49E75CAD210099B300BC0D65 /* TextQuestionViewController.swift in Sources */,
				013438C7220C460A000685B2 /* AppStartupService.swift in Sources */,
				4950262E22BBA2DC00545118 /* CircleView.swift in Sources */,
				49E75CA920FF34AF00BC0D65 /* Questionnaire.swift in Sources */,
				6182D49F2151239B00D0E190 /* ManualOTPViewController.swift in Sources */,
				49FA7F761FB9E08E00EDB367 /* Session.swift in Sources */,
				49B1733A229ED29A0029FD2B /* WebViewController.swift in Sources */,
				49F2A0F722142F0400429875 /* FormTextField.swift in Sources */,
				495E5B5A1FAC9887002E6AC6 /* AccountViewController.swift in Sources */,
				497828862285712C00D30C42 /* NotificationManager.swift in Sources */,
				495E5B581FAC8F49002E6AC6 /* RootViewController.swift in Sources */,
				491968051FC0DC6400206B75 /* Crypto.swift in Sources */,
			);
			runOnlyForDeploymentPostprocessing = 0;
		};
		49E766621F7E6F420022C042 /* Sources */ = {
			isa = PBXSourcesBuildPhase;
			buildActionMask = 2147483647;
			files = (
				42741B6F23201F8000A9D2B2 /* BackupManagerTests.swift in Sources */,
				611733DE215D1B2400F37B2A /* PasswordGeneratorTests.swift in Sources */,
				01B79AEF202C8E8000425BD5 /* CryptoTests.swift in Sources */,
				0155742B202B173F00F97DA2 /* TestHelper.swift in Sources */,
				49983445232131680007BF12 /* MockAPI.swift in Sources */,
				611733E0215D1B3500F37B2A /* PasswordValidatorTests.swift in Sources */,
				428178D32321ACBA00DC70DF /* KeychainTests.swift in Sources */,
<<<<<<< HEAD
				42B70B402322BEE40025109E /* SeedTests.swift in Sources */,
=======
				4240A4072325EAB4002EBD4E /* SeedTests.swift in Sources */,
>>>>>>> 37b2e944
				428178D52321AE5800DC70DF /* FakeLAContext.swift in Sources */,
				4240A4092325EAC2002EBD4E /* AccountTests.swift in Sources */,
			);
			runOnlyForDeploymentPostprocessing = 0;
		};
		49E7666D1F7E6F420022C042 /* Sources */ = {
			isa = PBXSourcesBuildPhase;
			buildActionMask = 2147483647;
			files = (
				49E766761F7E6F420022C042 /* keynUITests.swift in Sources */,
			);
			runOnlyForDeploymentPostprocessing = 0;
		};
		611F4B412146B47300B35A89 /* Sources */ = {
			isa = PBXSourcesBuildPhase;
			buildActionMask = 2147483647;
			files = (
				611F4B662146C63F00B35A89 /* LoginViewController.swift in Sources */,
				493DB00D231578380061CB5C /* KeynLabel.swift in Sources */,
				611F4B622146B65200B35A89 /* API.swift in Sources */,
				611F4B492146B47300B35A89 /* CredentialProviderViewController.swift in Sources */,
				611F4B632146B65500B35A89 /* Seed.swift in Sources */,
				611F4B5D2146B61600B35A89 /* PasswordValidator.swift in Sources */,
				49F2A0FF2214322700429875 /* DataStructures.swift in Sources */,
				49E4A1E822425904005E8EBF /* KeynButton.swift in Sources */,
				493A35B42215660E002EB043 /* Constants.swift in Sources */,
				611F4B5B2146B61000B35A89 /* Keychain.swift in Sources */,
				495E72BD22118F9E003132ED /* Logger.swift in Sources */,
				611F4B602146B63B00B35A89 /* BackupManager.swift in Sources */,
				49EB0A4022D753D8000F05DD /* StoreObserver.swift in Sources */,
				42497C14231EF4B000ECBDB4 /* APIProtocol.swift in Sources */,
				49F2A1052214343600429875 /* NotificationProcessor.swift in Sources */,
				4927D8172253E56B00BFEDD1 /* KeynBarButton.swift in Sources */,
				611F4B642146B66400B35A89 /* Properties.swift in Sources */,
				49062C59221449B400A30669 /* DateComponentUnitFormatter.swift in Sources */,
				49062C6F2214679400A30669 /* Localizer.swift in Sources */,
				611F4B5C2146B61300B35A89 /* Crypto.swift in Sources */,
				49E4A1DE223E8031005E8EBF /* LocalAuthenticationManager.swift in Sources */,
				4923600623156A68003C4A0F /* LocalizableButton.swift in Sources */,
				49B1C8AB22882B2A005ED5BF /* NotificationManager.swift in Sources */,
				49062C5A221449C700A30669 /* Session.swift in Sources */,
				611F4B612146B63E00B35A89 /* PPD.swift in Sources */,
				495E09EF22453BD500BDFBB1 /* KeynNavigationController.swift in Sources */,
				49F2A0FB2214321A00429875 /* Extensions.swift in Sources */,
				611F4B5A2146B5FE00B35A89 /* Site.swift in Sources */,
				4967F427225CE9270069330D /* AccountTableViewCell.swift in Sources */,
				4967F428225D02450069330D /* SelfSizingTableView.swift in Sources */,
				611F4B562146B52600B35A89 /* Account.swift in Sources */,
				498FF17C22B0F3490072C3AE /* TabBarGradient.swift in Sources */,
				611F4B5E2146B61900B35A89 /* PasswordGenerator.swift in Sources */,
			);
			runOnlyForDeploymentPostprocessing = 0;
		};
/* End PBXSourcesBuildPhase section */

/* Begin PBXTargetDependency section */
		49214B872103327C00C793DE /* PBXTargetDependency */ = {
			isa = PBXTargetDependency;
			target = 4919DAE320123FE50048B060 /* keynNotificationExtension */;
			targetProxy = 49214B862103327C00C793DE /* PBXContainerItemProxy */;
		};
		49E766681F7E6F420022C042 /* PBXTargetDependency */ = {
			isa = PBXTargetDependency;
			target = 49E7664F1F7E6F420022C042 /* keyn */;
			targetProxy = 49E766671F7E6F420022C042 /* PBXContainerItemProxy */;
		};
		49E766731F7E6F420022C042 /* PBXTargetDependency */ = {
			isa = PBXTargetDependency;
			target = 49E7664F1F7E6F420022C042 /* keyn */;
			targetProxy = 49E766721F7E6F420022C042 /* PBXContainerItemProxy */;
		};
		611F4B502146B47300B35A89 /* PBXTargetDependency */ = {
			isa = PBXTargetDependency;
			target = 611F4B442146B47300B35A89 /* keynCredentialProvider */;
			targetProxy = 611F4B4F2146B47300B35A89 /* PBXContainerItemProxy */;
		};
/* End PBXTargetDependency section */

/* Begin PBXVariantGroup section */
		4905772D2215BA5C006D98C0 /* wordlist.txt */ = {
			isa = PBXVariantGroup;
			children = (
				4905772C2215BA5C006D98C0 /* Base */,
				4933536D230D8D0600549DA5 /* nl */,
			);
			name = wordlist.txt;
			sourceTree = "<group>";
		};
		49062C7C22146D8700A30669 /* Localized.plist */ = {
			isa = PBXVariantGroup;
			children = (
				49062C7B22146D8700A30669 /* Base */,
				4933536C230D8D0600549DA5 /* nl */,
			);
			name = Localized.plist;
			sourceTree = "<group>";
		};
		49235FF523151BC3003C4A0F /* privacy_policy.md */ = {
			isa = PBXVariantGroup;
			children = (
				49235FF423151BC3003C4A0F /* Base */,
				49235FF623151BCC003C4A0F /* nl */,
			);
			name = privacy_policy.md;
			sourceTree = "<group>";
		};
		49236002231534F2003C4A0F /* terms_of_use.md */ = {
			isa = PBXVariantGroup;
			children = (
				49236001231534F2003C4A0F /* Base */,
				49236003231534F3003C4A0F /* nl */,
			);
			name = terms_of_use.md;
			sourceTree = "<group>";
		};
		4967F424225CC7100069330D /* Localized.yml */ = {
			isa = PBXVariantGroup;
			children = (
				4967F425225CC7100069330D /* Base */,
				4933536B230D8D0500549DA5 /* nl */,
			);
			name = Localized.yml;
			sourceTree = "<group>";
		};
/* End PBXVariantGroup section */

/* Begin XCBuildConfiguration section */
		4919DAEC20123FE50048B060 /* Debug */ = {
			isa = XCBuildConfiguration;
			baseConfigurationReference = 5FCC8514B96363F6515074B1 /* Pods-keynNotificationExtension.debug.xcconfig */;
			buildSettings = {
				CODE_SIGN_ENTITLEMENTS = keynNotificationExtension/keynNotificationExtension.entitlements;
				CODE_SIGN_IDENTITY = "iPhone Developer";
				"CODE_SIGN_IDENTITY[sdk=iphoneos*]" = "iPhone Developer";
				CODE_SIGN_STYLE = Automatic;
				DEVELOPMENT_TEAM = 35MFYY2JY5;
				INFOPLIST_FILE = keynNotificationExtension/Info.plist;
				IPHONEOS_DEPLOYMENT_TARGET = 11.0;
				LD_RUNPATH_SEARCH_PATHS = "$(inherited) @executable_path/Frameworks @executable_path/../../Frameworks";
				ONLY_ACTIVE_ARCH = YES;
				PRODUCT_BUNDLE_IDENTIFIER = io.keyn.keyn.keynNotificationExtension;
				PRODUCT_NAME = "$(TARGET_NAME)";
				PROVISIONING_PROFILE_SPECIFIER = "";
				SKIP_INSTALL = YES;
				SWIFT_OBJC_BRIDGING_HEADER = "";
				SWIFT_VERSION = 5.0;
				TARGETED_DEVICE_FAMILY = "1,2";
				VALID_ARCHS = "$(ARCHS_STANDARD)";
			};
			name = Debug;
		};
		4919DAED20123FE50048B060 /* Release */ = {
			isa = XCBuildConfiguration;
			baseConfigurationReference = 21D254F2F2B3B330A97BC552 /* Pods-keynNotificationExtension.release.xcconfig */;
			buildSettings = {
				CODE_SIGN_ENTITLEMENTS = keynNotificationExtension/keynNotificationExtension.entitlements;
				CODE_SIGN_IDENTITY = "iPhone Developer";
				"CODE_SIGN_IDENTITY[sdk=iphoneos*]" = "iPhone Developer";
				CODE_SIGN_STYLE = Automatic;
				DEVELOPMENT_TEAM = 35MFYY2JY5;
				INFOPLIST_FILE = keynNotificationExtension/Info.plist;
				IPHONEOS_DEPLOYMENT_TARGET = 11.0;
				LD_RUNPATH_SEARCH_PATHS = "$(inherited) @executable_path/Frameworks @executable_path/../../Frameworks";
				PRODUCT_BUNDLE_IDENTIFIER = io.keyn.keyn.keynNotificationExtension;
				PRODUCT_NAME = "$(TARGET_NAME)";
				PROVISIONING_PROFILE_SPECIFIER = "";
				SKIP_INSTALL = YES;
				SWIFT_OBJC_BRIDGING_HEADER = "";
				SWIFT_VERSION = 5.0;
				TARGETED_DEVICE_FAMILY = "1,2";
				VALID_ARCHS = "$(ARCHS_STANDARD)";
			};
			name = Release;
		};
		49E766781F7E6F420022C042 /* Debug */ = {
			isa = XCBuildConfiguration;
			buildSettings = {
				ALWAYS_SEARCH_USER_PATHS = NO;
				CLANG_ANALYZER_LOCALIZABILITY_NONLOCALIZED = YES;
				CLANG_ANALYZER_NONNULL = YES;
				CLANG_ANALYZER_NUMBER_OBJECT_CONVERSION = YES_AGGRESSIVE;
				CLANG_CXX_LANGUAGE_STANDARD = "gnu++14";
				CLANG_CXX_LIBRARY = "libc++";
				CLANG_ENABLE_MODULES = YES;
				CLANG_ENABLE_OBJC_ARC = YES;
				CLANG_WARN_BLOCK_CAPTURE_AUTORELEASING = YES;
				CLANG_WARN_BOOL_CONVERSION = YES;
				CLANG_WARN_COMMA = YES;
				CLANG_WARN_CONSTANT_CONVERSION = YES;
				CLANG_WARN_DEPRECATED_OBJC_IMPLEMENTATIONS = YES;
				CLANG_WARN_DIRECT_OBJC_ISA_USAGE = YES_ERROR;
				CLANG_WARN_DOCUMENTATION_COMMENTS = YES;
				CLANG_WARN_EMPTY_BODY = YES;
				CLANG_WARN_ENUM_CONVERSION = YES;
				CLANG_WARN_INFINITE_RECURSION = YES;
				CLANG_WARN_INT_CONVERSION = YES;
				CLANG_WARN_NON_LITERAL_NULL_CONVERSION = YES;
				CLANG_WARN_OBJC_IMPLICIT_RETAIN_SELF = YES;
				CLANG_WARN_OBJC_LITERAL_CONVERSION = YES;
				CLANG_WARN_OBJC_ROOT_CLASS = YES_ERROR;
				CLANG_WARN_RANGE_LOOP_ANALYSIS = YES;
				CLANG_WARN_STRICT_PROTOTYPES = YES;
				CLANG_WARN_SUSPICIOUS_MOVE = YES;
				CLANG_WARN_UNGUARDED_AVAILABILITY = YES_AGGRESSIVE;
				CLANG_WARN_UNREACHABLE_CODE = YES;
				CLANG_WARN__DUPLICATE_METHOD_MATCH = YES;
				CODE_SIGN_IDENTITY = "iPhone Developer";
				COPY_PHASE_STRIP = NO;
				DEBUG_INFORMATION_FORMAT = dwarf;
				ENABLE_STRICT_OBJC_MSGSEND = YES;
				ENABLE_TESTABILITY = YES;
				GCC_C_LANGUAGE_STANDARD = gnu11;
				GCC_DYNAMIC_NO_PIC = NO;
				GCC_NO_COMMON_BLOCKS = YES;
				GCC_OPTIMIZATION_LEVEL = 0;
				GCC_PREPROCESSOR_DEFINITIONS = (
					"DEBUG=1",
					"$(inherited)",
				);
				GCC_WARN_64_TO_32_BIT_CONVERSION = YES;
				GCC_WARN_ABOUT_RETURN_TYPE = YES_ERROR;
				GCC_WARN_UNDECLARED_SELECTOR = YES;
				GCC_WARN_UNINITIALIZED_AUTOS = YES_AGGRESSIVE;
				GCC_WARN_UNUSED_FUNCTION = YES;
				GCC_WARN_UNUSED_VARIABLE = YES;
				IPHONEOS_DEPLOYMENT_TARGET = 11.0;
				MTL_ENABLE_DEBUG_INFO = YES;
				ONLY_ACTIVE_ARCH = YES;
				SDKROOT = iphoneos;
				SWIFT_ACTIVE_COMPILATION_CONDITIONS = DEBUG;
				SWIFT_OBJC_BRIDGING_HEADER = keyn/KeynBridgingHeader.h;
				SWIFT_OPTIMIZATION_LEVEL = "-Onone";
			};
			name = Debug;
		};
		49E766791F7E6F420022C042 /* Release */ = {
			isa = XCBuildConfiguration;
			buildSettings = {
				ALWAYS_SEARCH_USER_PATHS = NO;
				CLANG_ANALYZER_LOCALIZABILITY_NONLOCALIZED = YES;
				CLANG_ANALYZER_NONNULL = YES;
				CLANG_ANALYZER_NUMBER_OBJECT_CONVERSION = YES_AGGRESSIVE;
				CLANG_CXX_LANGUAGE_STANDARD = "gnu++14";
				CLANG_CXX_LIBRARY = "libc++";
				CLANG_ENABLE_MODULES = YES;
				CLANG_ENABLE_OBJC_ARC = YES;
				CLANG_WARN_BLOCK_CAPTURE_AUTORELEASING = YES;
				CLANG_WARN_BOOL_CONVERSION = YES;
				CLANG_WARN_COMMA = YES;
				CLANG_WARN_CONSTANT_CONVERSION = YES;
				CLANG_WARN_DEPRECATED_OBJC_IMPLEMENTATIONS = YES;
				CLANG_WARN_DIRECT_OBJC_ISA_USAGE = YES_ERROR;
				CLANG_WARN_DOCUMENTATION_COMMENTS = YES;
				CLANG_WARN_EMPTY_BODY = YES;
				CLANG_WARN_ENUM_CONVERSION = YES;
				CLANG_WARN_INFINITE_RECURSION = YES;
				CLANG_WARN_INT_CONVERSION = YES;
				CLANG_WARN_NON_LITERAL_NULL_CONVERSION = YES;
				CLANG_WARN_OBJC_IMPLICIT_RETAIN_SELF = YES;
				CLANG_WARN_OBJC_LITERAL_CONVERSION = YES;
				CLANG_WARN_OBJC_ROOT_CLASS = YES_ERROR;
				CLANG_WARN_RANGE_LOOP_ANALYSIS = YES;
				CLANG_WARN_STRICT_PROTOTYPES = YES;
				CLANG_WARN_SUSPICIOUS_MOVE = YES;
				CLANG_WARN_UNGUARDED_AVAILABILITY = YES_AGGRESSIVE;
				CLANG_WARN_UNREACHABLE_CODE = YES;
				CLANG_WARN__DUPLICATE_METHOD_MATCH = YES;
				CODE_SIGN_IDENTITY = "iPhone Developer";
				COPY_PHASE_STRIP = NO;
				DEBUG_INFORMATION_FORMAT = "dwarf-with-dsym";
				ENABLE_NS_ASSERTIONS = NO;
				ENABLE_STRICT_OBJC_MSGSEND = YES;
				GCC_C_LANGUAGE_STANDARD = gnu11;
				GCC_NO_COMMON_BLOCKS = YES;
				GCC_WARN_64_TO_32_BIT_CONVERSION = YES;
				GCC_WARN_ABOUT_RETURN_TYPE = YES_ERROR;
				GCC_WARN_UNDECLARED_SELECTOR = YES;
				GCC_WARN_UNINITIALIZED_AUTOS = YES_AGGRESSIVE;
				GCC_WARN_UNUSED_FUNCTION = YES;
				GCC_WARN_UNUSED_VARIABLE = YES;
				IPHONEOS_DEPLOYMENT_TARGET = 11.0;
				MTL_ENABLE_DEBUG_INFO = NO;
				SDKROOT = iphoneos;
				SWIFT_OBJC_BRIDGING_HEADER = keyn/KeynBridgingHeader.h;
				SWIFT_OPTIMIZATION_LEVEL = "-Owholemodule";
				VALIDATE_PRODUCT = YES;
			};
			name = Release;
		};
		49E7667B1F7E6F420022C042 /* Debug */ = {
			isa = XCBuildConfiguration;
			baseConfigurationReference = 3758AFB5F2DE308B84C7BB0D /* Pods-keyn.debug.xcconfig */;
			buildSettings = {
				ASSETCATALOG_COMPILER_APPICON_NAME = AppIcon;
				CODE_SIGN_ENTITLEMENTS = keyn/SupportFiles/keyn.entitlements;
				CODE_SIGN_IDENTITY = "iPhone Developer";
				"CODE_SIGN_IDENTITY[sdk=iphoneos*]" = "iPhone Developer";
				CODE_SIGN_STYLE = Automatic;
				CURRENT_PROJECT_VERSION = 36;
				DEBUG_INFORMATION_FORMAT = "dwarf-with-dsym";
				DEVELOPMENT_TEAM = 35MFYY2JY5;
				INFOPLIST_FILE = keyn/SupportFiles/Info.plist;
				IPHONEOS_DEPLOYMENT_TARGET = 11.0;
				LD_RUNPATH_SEARCH_PATHS = "$(inherited) @executable_path/Frameworks";
				PRODUCT_BUNDLE_IDENTIFIER = io.keyn.keyn;
				PRODUCT_NAME = "$(TARGET_NAME)";
				PROVISIONING_PROFILE_SPECIFIER = "";
				SWIFT_OBJC_BRIDGING_HEADER = "";
				SWIFT_VERSION = 5.0;
				TARGETED_DEVICE_FAMILY = 1;
				VALID_ARCHS = "$(ARCHS_STANDARD)";
				VERSIONING_SYSTEM = "apple-generic";
			};
			name = Debug;
		};
		49E7667C1F7E6F420022C042 /* Release */ = {
			isa = XCBuildConfiguration;
			baseConfigurationReference = 7BB8217581BC80C006119395 /* Pods-keyn.release.xcconfig */;
			buildSettings = {
				ASSETCATALOG_COMPILER_APPICON_NAME = AppIcon;
				CODE_SIGN_ENTITLEMENTS = keyn/SupportFiles/keyn.entitlements;
				CODE_SIGN_IDENTITY = "iPhone Developer";
				"CODE_SIGN_IDENTITY[sdk=iphoneos*]" = "iPhone Developer";
				CODE_SIGN_STYLE = Automatic;
				CURRENT_PROJECT_VERSION = 36;
				DEVELOPMENT_TEAM = 35MFYY2JY5;
				INFOPLIST_FILE = keyn/SupportFiles/Info.plist;
				IPHONEOS_DEPLOYMENT_TARGET = 11.0;
				LD_RUNPATH_SEARCH_PATHS = "$(inherited) @executable_path/Frameworks";
				PRODUCT_BUNDLE_IDENTIFIER = io.keyn.keyn;
				PRODUCT_NAME = "$(TARGET_NAME)";
				PROVISIONING_PROFILE_SPECIFIER = "";
				SWIFT_OBJC_BRIDGING_HEADER = "";
				SWIFT_VERSION = 5.0;
				TARGETED_DEVICE_FAMILY = 1;
				VALID_ARCHS = "$(ARCHS_STANDARD)";
				VERSIONING_SYSTEM = "apple-generic";
			};
			name = Release;
		};
		49E7667E1F7E6F420022C042 /* Debug */ = {
			isa = XCBuildConfiguration;
			baseConfigurationReference = 8788E9B8F0B1D448D07B6870 /* Pods-keynTests.debug.xcconfig */;
			buildSettings = {
				BUNDLE_LOADER = "$(TEST_HOST)";
				CODE_SIGN_IDENTITY = "iPhone Developer";
				"CODE_SIGN_IDENTITY[sdk=iphoneos*]" = "iPhone Developer";
				CODE_SIGN_STYLE = Automatic;
				DEVELOPMENT_TEAM = 35MFYY2JY5;
				INFOPLIST_FILE = keynTests/Info.plist;
				LD_RUNPATH_SEARCH_PATHS = "$(inherited) @executable_path/Frameworks @loader_path/Frameworks";
				PRODUCT_BUNDLE_IDENTIFIER = keyn.keynTests;
				PRODUCT_NAME = "$(TARGET_NAME)";
				PROVISIONING_PROFILE_SPECIFIER = "";
				SWIFT_OBJC_BRIDGING_HEADER = "";
				SWIFT_VERSION = 5.0;
				TARGETED_DEVICE_FAMILY = "1,2";
				TEST_HOST = "$(BUILT_PRODUCTS_DIR)/keyn.app/keyn";
			};
			name = Debug;
		};
		49E7667F1F7E6F420022C042 /* Release */ = {
			isa = XCBuildConfiguration;
			baseConfigurationReference = 0B4D5023D437FD60A62949C0 /* Pods-keynTests.release.xcconfig */;
			buildSettings = {
				BUNDLE_LOADER = "$(TEST_HOST)";
				CODE_SIGN_IDENTITY = "iPhone Developer";
				CODE_SIGN_STYLE = Automatic;
				DEVELOPMENT_TEAM = 35MFYY2JY5;
				INFOPLIST_FILE = keynTests/Info.plist;
				LD_RUNPATH_SEARCH_PATHS = "$(inherited) @executable_path/Frameworks @loader_path/Frameworks";
				PRODUCT_BUNDLE_IDENTIFIER = keyn.keynTests;
				PRODUCT_NAME = "$(TARGET_NAME)";
				PROVISIONING_PROFILE_SPECIFIER = "";
				SWIFT_OBJC_BRIDGING_HEADER = "";
				SWIFT_VERSION = 5.0;
				TARGETED_DEVICE_FAMILY = "1,2";
				TEST_HOST = "$(BUILT_PRODUCTS_DIR)/keyn.app/keyn";
			};
			name = Release;
		};
		49E766811F7E6F420022C042 /* Debug */ = {
			isa = XCBuildConfiguration;
			buildSettings = {
				ALWAYS_EMBED_SWIFT_STANDARD_LIBRARIES = YES;
				CODE_SIGN_IDENTITY = "iPhone Developer";
				CODE_SIGN_STYLE = Automatic;
				DEVELOPMENT_TEAM = 35MFYY2JY5;
				INFOPLIST_FILE = keynUITests/Info.plist;
				LD_RUNPATH_SEARCH_PATHS = "$(inherited) @executable_path/Frameworks @loader_path/Frameworks";
				PRODUCT_BUNDLE_IDENTIFIER = keyn.keynUITests;
				PRODUCT_NAME = "$(TARGET_NAME)";
				PROVISIONING_PROFILE_SPECIFIER = "";
				SWIFT_OBJC_BRIDGING_HEADER = "";
				SWIFT_VERSION = 5.0;
				TARGETED_DEVICE_FAMILY = "1,2";
				TEST_TARGET_NAME = keyn;
			};
			name = Debug;
		};
		49E766821F7E6F420022C042 /* Release */ = {
			isa = XCBuildConfiguration;
			buildSettings = {
				ALWAYS_EMBED_SWIFT_STANDARD_LIBRARIES = YES;
				CODE_SIGN_IDENTITY = "iPhone Developer";
				CODE_SIGN_STYLE = Automatic;
				DEVELOPMENT_TEAM = 35MFYY2JY5;
				INFOPLIST_FILE = keynUITests/Info.plist;
				LD_RUNPATH_SEARCH_PATHS = "$(inherited) @executable_path/Frameworks @loader_path/Frameworks";
				PRODUCT_BUNDLE_IDENTIFIER = keyn.keynUITests;
				PRODUCT_NAME = "$(TARGET_NAME)";
				PROVISIONING_PROFILE_SPECIFIER = "";
				SWIFT_OBJC_BRIDGING_HEADER = "";
				SWIFT_VERSION = 5.0;
				TARGETED_DEVICE_FAMILY = "1,2";
				TEST_TARGET_NAME = keyn;
			};
			name = Release;
		};
		611F4B522146B47300B35A89 /* Debug */ = {
			isa = XCBuildConfiguration;
			baseConfigurationReference = 2989D06398E07DDCCCAD0B5F /* Pods-keynCredentialProvider.debug.xcconfig */;
			buildSettings = {
				ALWAYS_EMBED_SWIFT_STANDARD_LIBRARIES = NO;
				CLANG_ENABLE_OBJC_WEAK = YES;
				CODE_SIGN_ENTITLEMENTS = keynCredentialProvider/keynCredentialProvider.entitlements;
				CODE_SIGN_IDENTITY = "iPhone Developer";
				"CODE_SIGN_IDENTITY[sdk=iphoneos*]" = "iPhone Developer";
				CODE_SIGN_STYLE = Automatic;
				DEVELOPMENT_TEAM = 35MFYY2JY5;
				INFOPLIST_FILE = keynCredentialProvider/Info.plist;
				IPHONEOS_DEPLOYMENT_TARGET = 12.0;
				LD_RUNPATH_SEARCH_PATHS = "$(inherited) @executable_path/Frameworks @executable_path/../../Frameworks";
				MTL_ENABLE_DEBUG_INFO = INCLUDE_SOURCE;
				MTL_FAST_MATH = YES;
				PRODUCT_BUNDLE_IDENTIFIER = io.keyn.keyn.keynCredentialProvider;
				PRODUCT_NAME = "$(TARGET_NAME)";
				SKIP_INSTALL = YES;
				STRIP_SWIFT_SYMBOLS = YES;
				SWIFT_OBJC_BRIDGING_HEADER = "";
				SWIFT_VERSION = 5.0;
				TARGETED_DEVICE_FAMILY = "1,2";
			};
			name = Debug;
		};
		611F4B532146B47300B35A89 /* Release */ = {
			isa = XCBuildConfiguration;
			baseConfigurationReference = 7B6030766CCC2D72412907E8 /* Pods-keynCredentialProvider.release.xcconfig */;
			buildSettings = {
				ALWAYS_EMBED_SWIFT_STANDARD_LIBRARIES = NO;
				CLANG_ENABLE_OBJC_WEAK = YES;
				CODE_SIGN_ENTITLEMENTS = keynCredentialProvider/keynCredentialProvider.entitlements;
				CODE_SIGN_IDENTITY = "iPhone Developer";
				"CODE_SIGN_IDENTITY[sdk=iphoneos*]" = "iPhone Developer";
				CODE_SIGN_STYLE = Automatic;
				DEVELOPMENT_TEAM = 35MFYY2JY5;
				INFOPLIST_FILE = keynCredentialProvider/Info.plist;
				IPHONEOS_DEPLOYMENT_TARGET = 12.0;
				LD_RUNPATH_SEARCH_PATHS = "$(inherited) @executable_path/Frameworks @executable_path/../../Frameworks";
				MTL_FAST_MATH = YES;
				PRODUCT_BUNDLE_IDENTIFIER = io.keyn.keyn.keynCredentialProvider;
				PRODUCT_NAME = "$(TARGET_NAME)";
				SKIP_INSTALL = YES;
				STRIP_SWIFT_SYMBOLS = YES;
				SWIFT_OBJC_BRIDGING_HEADER = "";
				SWIFT_VERSION = 5.0;
				TARGETED_DEVICE_FAMILY = "1,2";
			};
			name = Release;
		};
/* End XCBuildConfiguration section */

/* Begin XCConfigurationList section */
		4919DAEE20123FE50048B060 /* Build configuration list for PBXNativeTarget "keynNotificationExtension" */ = {
			isa = XCConfigurationList;
			buildConfigurations = (
				4919DAEC20123FE50048B060 /* Debug */,
				4919DAED20123FE50048B060 /* Release */,
			);
			defaultConfigurationIsVisible = 0;
			defaultConfigurationName = Release;
		};
		49E7664B1F7E6F420022C042 /* Build configuration list for PBXProject "keyn" */ = {
			isa = XCConfigurationList;
			buildConfigurations = (
				49E766781F7E6F420022C042 /* Debug */,
				49E766791F7E6F420022C042 /* Release */,
			);
			defaultConfigurationIsVisible = 0;
			defaultConfigurationName = Release;
		};
		49E7667A1F7E6F420022C042 /* Build configuration list for PBXNativeTarget "keyn" */ = {
			isa = XCConfigurationList;
			buildConfigurations = (
				49E7667B1F7E6F420022C042 /* Debug */,
				49E7667C1F7E6F420022C042 /* Release */,
			);
			defaultConfigurationIsVisible = 0;
			defaultConfigurationName = Release;
		};
		49E7667D1F7E6F420022C042 /* Build configuration list for PBXNativeTarget "keynTests" */ = {
			isa = XCConfigurationList;
			buildConfigurations = (
				49E7667E1F7E6F420022C042 /* Debug */,
				49E7667F1F7E6F420022C042 /* Release */,
			);
			defaultConfigurationIsVisible = 0;
			defaultConfigurationName = Release;
		};
		49E766801F7E6F420022C042 /* Build configuration list for PBXNativeTarget "keynUITests" */ = {
			isa = XCConfigurationList;
			buildConfigurations = (
				49E766811F7E6F420022C042 /* Debug */,
				49E766821F7E6F420022C042 /* Release */,
			);
			defaultConfigurationIsVisible = 0;
			defaultConfigurationName = Release;
		};
		611F4B542146B47300B35A89 /* Build configuration list for PBXNativeTarget "keynCredentialProvider" */ = {
			isa = XCConfigurationList;
			buildConfigurations = (
				611F4B522146B47300B35A89 /* Debug */,
				611F4B532146B47300B35A89 /* Release */,
			);
			defaultConfigurationIsVisible = 0;
			defaultConfigurationName = Release;
		};
/* End XCConfigurationList section */
	};
	rootObject = 49E766481F7E6F420022C042 /* Project object */;
}<|MERGE_RESOLUTION|>--- conflicted
+++ resolved
@@ -497,18 +497,11 @@
 			name = Frameworks;
 			sourceTree = "<group>";
 		};
-<<<<<<< HEAD
-		42B70B3E2322BEE40025109E /* Models */ = {
-			isa = PBXGroup;
-			children = (
-				42B70B3F2322BEE40025109E /* SeedTests.swift */,
-=======
 		4240A4052325EAB4002EBD4E /* Models */ = {
 			isa = PBXGroup;
 			children = (
 				4240A4082325EAC2002EBD4E /* AccountTests.swift */,
 				4240A4062325EAB4002EBD4E /* SeedTests.swift */,
->>>>>>> 37b2e944
 			);
 			path = Models;
 			sourceTree = "<group>";
@@ -705,11 +698,7 @@
 		49E766691F7E6F420022C042 /* keynTests */ = {
 			isa = PBXGroup;
 			children = (
-<<<<<<< HEAD
-				42B70B3E2322BEE40025109E /* Models */,
-=======
 				4240A4052325EAB4002EBD4E /* Models */,
->>>>>>> 37b2e944
 				611733D2215D06D900F37B2A /* Core */,
 				0155742A202B173F00F97DA2 /* TestHelper.swift */,
 				49983444232131680007BF12 /* MockAPI.swift */,
@@ -1454,11 +1443,7 @@
 				49983445232131680007BF12 /* MockAPI.swift in Sources */,
 				611733E0215D1B3500F37B2A /* PasswordValidatorTests.swift in Sources */,
 				428178D32321ACBA00DC70DF /* KeychainTests.swift in Sources */,
-<<<<<<< HEAD
-				42B70B402322BEE40025109E /* SeedTests.swift in Sources */,
-=======
 				4240A4072325EAB4002EBD4E /* SeedTests.swift in Sources */,
->>>>>>> 37b2e944
 				428178D52321AE5800DC70DF /* FakeLAContext.swift in Sources */,
 				4240A4092325EAC2002EBD4E /* AccountTests.swift in Sources */,
 			);
