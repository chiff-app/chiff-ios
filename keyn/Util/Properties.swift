--- conflicted
+++ resolved
@@ -24,13 +24,10 @@
     static private let errorLoggingFlag = "errorLogging"
     static private let analyticsLoggingFlag = "analyticsLogging"
     static private let infoNotificationsFlag = "infoNotifications"
-<<<<<<< HEAD
     static private let userIdFlag = "userID"
-=======
     static private let subscriptionExiryDateFlag = "subscriptionExiryDate"
     static private let subscriptionProductFlag = "subscriptionProduct"
     static private let accountCountFlag = "accountCount"
->>>>>>> 41a3aa93
 
     static var questionnaireDirPurged: Bool {
         get { return UserDefaults.standard.bool(forKey: questionnaireDirPurgedFlag) }
@@ -41,22 +38,16 @@
         set { UserDefaults.standard.set(newValue, forKey: errorLoggingFlag) }
     }
     static var analyticsLogging: Bool {
-<<<<<<< HEAD
-        get { return environment == .beta ? true : UserDefaults.standard.bool(forKey: analyticsLoggingFlag) }
+        get { return environment == .beta || UserDefaults.standard.bool(forKey: analyticsLoggingFlag) }
         set {
             UserDefaults.standard.set(newValue, forKey: analyticsLoggingFlag)
             Logger.shared.setAnalyticsLogging(value: newValue)
         }
-=======
-        get { return environment == .beta || UserDefaults.standard.bool(forKey: analyticsLoggingFlag) }
-        set { UserDefaults.standard.set(newValue, forKey: analyticsLoggingFlag) }
->>>>>>> 41a3aa93
     }
     static var infoNotifications: InfoNotificationStatus {
         get { return InfoNotificationStatus(rawValue: UserDefaults.standard.integer(forKey: infoNotificationsFlag)) ?? InfoNotificationStatus.notDecided }
         set { UserDefaults.standard.set(newValue.rawValue, forKey: infoNotificationsFlag) }
     }
-<<<<<<< HEAD
     static var userId: String? {
         get { return UserDefaults.standard.string(forKey: userIdFlag) }
         set {
@@ -66,7 +57,6 @@
     }
 
     static var isJailbroken = false
-=======
     static var subscriptionExiryDate: TimeInterval {
         get { return UserDefaults.standard.double(forKey: subscriptionExiryDateFlag) }
         set {
@@ -91,7 +81,6 @@
     static var canAddAccount: Bool {
         return hasValidSubscription || accountCount < accountCap
     }
->>>>>>> 41a3aa93
 
     static func purgePreferences() {
         UserDefaults.standard.removeObject(forKey: errorLoggingFlag)
