/*
 * Copyright © 2019 Keyn B.V.
 * All rights reserved.
 */
import Foundation
import OneTimePassword

/*
 * An account belongs to the user and can have one Site.
 */
struct Account: Codable {

    let id: String
    var username: String
    var site: Site
    var passwordIndex: Int
    var lastPasswordUpdateTryIndex: Int
    var passwordOffset: [Int]?
    private var tokenURL: URL? // Only for backup
    private var tokenSecret: Data? // Only for backup
    static let keychainService = "io.keyn.account"
    static let otpKeychainService = "io.keyn.otp"
<<<<<<< HEAD
=======

    var password: String? {
        return try? getPassword()
    }
>>>>>>> b997c30f

    init(username: String, site: Site, passwordIndex: Int = 0, password: String?) throws {
        id = "\(site.id)_\(username)".hash

        self.username = username
        self.site = site

        if let password = password {
            passwordOffset = try PasswordGenerator.shared.calculatePasswordOffset(username: username, passwordIndex: passwordIndex, siteID: site.id, ppd: site.ppd, password: password)
        }

        let (generatedPassword, index) = try PasswordGenerator.shared.generatePassword(username: username, passwordIndex: passwordIndex, siteID: site.id, ppd: site.ppd, offset: passwordOffset)
        self.passwordIndex = index
        self.lastPasswordUpdateTryIndex = index
        if password != nil {
            assert(generatedPassword == password, "Password offset wasn't properly generated.")
        }
        
        Logger.shared.analytics("Site added to Keyn.", code: .siteAdded, userInfo: ["changed": password == nil, "siteID": site.id, "siteName": site.name])
        
        try save(password: generatedPassword)
    }

    mutating func backup() throws {
        if let token = try oneTimePasswordToken() {
            tokenSecret = token.generator.secret
            tokenURL = try token.toURL()
        }

        let accountData = try PropertyListEncoder().encode(self)
        try BackupManager.shared.backup(id: id, accountData: accountData)
    }

    mutating func nextPassword() throws -> String {
        let offset: [Int]? = nil // Will it be possible to change to custom password?

        let (newPassword, index) = try PasswordGenerator.shared.generatePassword(username: username, passwordIndex: lastPasswordUpdateTryIndex + 1, siteID: site.id, ppd: site.ppd, offset: offset)
        self.lastPasswordUpdateTryIndex = index
        let accountData = try PropertyListEncoder().encode(self)
        try Keychain.shared.update(id: id, service: Account.keychainService, secretData: nil, objectData: accountData, label: nil)
        return newPassword
    }
    
    // OTP
    
    func oneTimePasswordToken() throws -> Token? {
        guard let urlDataDict = try Keychain.shared.attributes(id: id, service: Account.otpKeychainService) else {
            return nil
        }
        let secret = try Keychain.shared.get(id: id, service: Account.otpKeychainService)
        guard let urlData = urlDataDict[kSecAttrGeneric as String] as? Data, let urlString = String(data: urlData, encoding: .utf8),
            let url = URL(string: urlString) else {
                throw KeynError.unexpectedData
        }
        
        return Token(url: url, secret: secret)
    }
    
    func hasOtp() -> Bool {
        return Keychain.shared.has(id: id, service: Account.otpKeychainService)
    }

    mutating func setOtp(token: Token) throws {
        let secret = token.generator.secret

        guard let tokenData = try token.toURL().absoluteString.data(using: .utf8) else {
            throw KeynError.stringEncoding
        }

        if self.hasOtp() {
            try Keychain.shared.update(id: id, service: Account.otpKeychainService, secretData: secret, objectData: tokenData, label: nil)
        } else {
            try Keychain.shared.save(id: id, service: Account.otpKeychainService, secretData: secret, objectData: tokenData, classification: .secret)
        }
        try backup()

    }

    mutating func deleteOtp() throws {
        try Keychain.shared.delete(id: id, service: Account.otpKeychainService)
        try backup()
    }
    
    mutating func update(username newUsername: String?, password newPassword: String?, siteName: String?, url: String?) throws {
        if let newUsername = newUsername {
            self.username = newUsername
        }
        if let siteName = siteName {
            self.site.name = siteName
        }
        if let url = url {
            self.site.url = url
        }
        
        if let newPassword = newPassword {
            let newIndex = passwordIndex + 1
            self.passwordOffset = try PasswordGenerator.shared.calculatePasswordOffset(username: self.username, passwordIndex: newIndex, siteID: site.id, ppd: site.ppd, password: newPassword)
            self.passwordIndex = newIndex
            self.lastPasswordUpdateTryIndex = newIndex
        } else if let newUsername = newUsername {
            self.passwordOffset = try PasswordGenerator.shared.calculatePasswordOffset(username: newUsername, passwordIndex: passwordIndex, siteID: site.id, ppd: site.ppd, password: try self.getPassword())
        }
        
        let accountData = try PropertyListEncoder().encode(self)
        try Keychain.shared.update(id: id, service: Account.keychainService, secretData: newPassword?.data(using: .utf8), objectData: accountData, label: nil)
        try backup()
    }

    /*
     * After saving a new (generated) password in the browser we place a message
     * on the queue stating that it succeeded. We can then call this function to
     * confirm the new password and store it in the account.
     */
    mutating func updatePasswordAfterConfirmation() throws {
        let offset: [Int]? = nil // Will it be possible to change to custom password?

        let (newPassword, newIndex) = try PasswordGenerator.shared.generatePassword(username: username, passwordIndex: lastPasswordUpdateTryIndex, siteID: site.id, ppd: site.ppd, offset: offset)

        self.passwordIndex = newIndex
        self.lastPasswordUpdateTryIndex = newIndex
        passwordOffset = offset

        guard let passwordData = newPassword.data(using: .utf8) else {
            throw KeynError.stringEncoding
        }

        let accountData = try PropertyListEncoder().encode(self)

        try Keychain.shared.update(id: id, service: Account.keychainService, secretData: passwordData, objectData: accountData, label: nil)
        try backup()
        Logger.shared.analytics("Password changed.", code: .passwordChange, userInfo: ["siteName": site.name, "siteID": site.id])
    }

    func delete() throws {
        try Keychain.shared.delete(id: id, service: Account.keychainService)
        try BackupManager.shared.deleteAccount(accountId: id)
        Logger.shared.analytics("Account deleted.", code: .deleteAccount, userInfo: ["siteName": site.name, "siteID": site.id])
    }

    // MARK: - Static

    static func get(siteID: String) throws -> [Account] {
        // TODO: optimize when we're bored
        let accounts = try Account.all()

        return accounts.filter { (account) -> Bool in
            account.site.id == siteID
        }
    }
    
    static func get(accountID: String) throws -> Account? {
        let accounts = try Account.all()

        guard !accounts.isEmpty else {
            return nil
        }

        return accounts.first { (account) -> Bool in
            account.id == accountID
        }
    }
    
    static func save(accountData: Data, id: String) throws {
        let decoder = PropertyListDecoder()
        var account = try decoder.decode(Account.self, from: accountData)
        let data: Data
        
        assert(account.id == id, "Account restoring went wrong. Different id")

        let (password, index) = try PasswordGenerator.shared.generatePassword(username: account.username, passwordIndex: account.passwordIndex, siteID: account.site.id, ppd: account.site.ppd, offset: account.passwordOffset)
        
        assert(index == account.passwordIndex, "Password wasn't properly generated. Different index")
        
        guard let passwordData = password.data(using: .utf8) else {
            throw KeynError.stringEncoding
        }
    
        // Remove token and save seperately in Keychain
        if let tokenSecret = account.tokenSecret, let tokenURL = account.tokenURL {
            account.tokenSecret = nil
            account.tokenURL = nil
            guard let tokenData = tokenURL.absoluteString.data(using: .utf8) else {
                throw KeynError.stringEncoding
            }
            try Keychain.shared.save(id: id, service: Account.otpKeychainService, secretData: tokenSecret, objectData: tokenData, classification: .secret)
            data = try PropertyListEncoder().encode(account)
        } else {
            data = accountData
        }

        try Keychain.shared.save(id: account.id, service: Account.keychainService, secretData: passwordData, objectData: data, classification: .confidential)
    }

    static func all() throws -> [Account] {
        guard let dataArray = try Keychain.shared.all(service: keychainService) else {
            return []
        }

        var accounts = [Account]()
        let decoder = PropertyListDecoder()

        for dict in dataArray {
            guard let accountData = dict[kSecAttrGeneric as String] as? Data else {
                throw KeynError.unexpectedData
            }
            let account = try decoder.decode(Account.self, from: accountData)
            accounts.append(account)
        }

        return accounts
    }

    static func deleteAll() {
        Keychain.shared.deleteAll(service: keychainService)
        Keychain.shared.deleteAll(service: otpKeychainService)
    }

    // MARK: - Private

    private func save(password: String) throws {
        let accountData = try PropertyListEncoder().encode(self)

        guard let passwordData = password.data(using: .utf8) else {
            throw KeychainError.stringEncoding
        }

        try Keychain.shared.save(id: id, service: Account.keychainService, secretData: passwordData, objectData: accountData, classification: .confidential)
        try BackupManager.shared.backup(id: id, accountData: accountData)
    }

    func getPassword() throws -> String {
        do {
            let data = try Keychain.shared.get(id: id, service: Account.keychainService)

            guard let password = String(data: data, encoding: .utf8) else {
                throw KeynError.stringEncoding
            }

            return password
        } catch {
            Logger.shared.error("Could not retrieve password from account", error: error, userInfo: nil)
            throw error
        }
    }

}<|MERGE_RESOLUTION|>--- conflicted
+++ resolved
@@ -20,13 +20,10 @@
     private var tokenSecret: Data? // Only for backup
     static let keychainService = "io.keyn.account"
     static let otpKeychainService = "io.keyn.otp"
-<<<<<<< HEAD
-=======
 
     var password: String? {
         return try? getPassword()
     }
->>>>>>> b997c30f
 
     init(username: String, site: Site, passwordIndex: Int = 0, password: String?) throws {
         id = "\(site.id)_\(username)".hash
