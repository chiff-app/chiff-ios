--- conflicted
+++ resolved
@@ -52,15 +52,10 @@
     }
 
     func delete(includingQueue: Bool) throws {
-<<<<<<< HEAD
         Logger.shared.analytics("Session ended.", code: .sessionEnd, userInfo: ["appInitiated": includingQueue])
-        if includingQueue { try sendToControlQueue(message: "Ynll") } // Is base64encoded for bye
-=======
-        Logger.shared.info("Session ended.", userInfo: ["code": AnalyticsMessage.sessionEnd.rawValue, "appInitiated": includingQueue])
         if includingQueue {
-            try sendToControlQueue(message: "Ynll")
-        }
->>>>>>> f3eb7140
+            try sendToControlQueue(message: "Ynll") // Is base64encoded for bye
+        }
         try deleteEndpointAtAWS()
         try Keychain.shared.delete(id: KeyIdentifier.control.identifier(for: id), service: Session.controlQueueService)
         try Keychain.shared.delete(id: KeyIdentifier.push.identifier(for: id), service: Session.controlQueueService)
@@ -282,15 +277,11 @@
 
     private func authorizePushMessages(endpoint: String) throws {
         let parameters = try sign(data: endpoint, requestType: .put, privKey: Keychain.shared.get(id: KeyIdentifier.push.identifier(for: id), service: Session.controlQueueService), type: nil)
-<<<<<<< HEAD
-        try API.shared.request(type: .push, path: pushPubKey, parameters: parameters, method: .put)
-=======
         API.shared.request(type: .push, path: pushPubKey, parameters: parameters, method: .put) { (_, error) in
             if let error = error {
                 Logger.shared.error("Cannot authorize push messages.", error: error)
             }
         }
->>>>>>> f3eb7140
     }
 
     private func deleteEndpointAtAWS() throws {
