<?xml version="1.0" encoding="UTF-8"?>
<!DOCTYPE plist PUBLIC "-//Apple//DTD PLIST 1.0//EN" "http://www.apple.com/DTDs/PropertyList-1.0.dtd">
<plist version="1.0">
<dict>
	<key>accounts</key>
	<dict>
		<key>2fa</key>
		<dict>
			<key>value</key>
			<string>2FA code</string>
		</dict>
		<key>2fa_description</key>
		<dict>
			<key>value</key>
			<string>De 2FA code kan gebruikt worden als de website de mogelijkheid biedt een eenmalig wachtwoord toe te voegen als tweede authenticatiefactor.</string>
		</dict>
		<key>account_details</key>
		<dict>
			<key>value</key>
			<string>Accounts details</string>
		</dict>
		<key>add_2fa</key>
		<dict>
			<key>value</key>
			<string>Voeg 2FA code toe</string>
		</dict>
		<key>add_2fa_code</key>
		<dict>
			<key>value</key>
			<string>Voeg 2FA-code toe</string>
		</dict>
		<key>add_account</key>
		<dict>
			<key>value</key>
			<string>Voeg account toe</string>
		</dict>
		<key>add_instructions</key>
		<dict>
			<key>first</key>
			<dict>
				<key>value</key>
				<string>Ga naar je computer.</string>
			</dict>
			<key>second</key>
			<dict>
				<key>value</key>
				<string>Log in zoals je normaal inlogt.</string>
			</dict>
			<key>third</key>
			<dict>
				<key>value</key>
				<string>Keyn vraagt om de website toe te voegen.</string>
			</dict>
		</dict>
		<key>add_role</key>
		<dict>
			<key>value</key>
			<string>Voeg rollen toe</string>
		</dict>
		<key>add_to_team</key>
		<dict>
			<key>value</key>
			<string>Voeg toe aan team</string>
		</dict>
		<key>add_user</key>
		<dict>
			<key>value</key>
			<string>Voeg gebruikers toe</string>
		</dict>
		<key>adding_account</key>
		<dict>
			<key>value</key>
			<string>Een account toevoegen</string>
		</dict>
		<key>all</key>
		<dict>
			<key>value</key>
			<string>Alle</string>
		</dict>
		<key>alphabetically</key>
		<dict>
			<key>value</key>
			<string>Alfabetisch</string>
		</dict>
		<key>alternative_add</key>
		<dict>
			<key>value</key>
			<string>Je kunt ook handmatig een account toevoegen</string>
		</dict>
		<key>choose</key>
		<dict>
			<key>value</key>
			<string>Kies een account om gebruikersnaam en wachtwoord in te vullen.</string>
		</dict>
		<key>code</key>
		<dict>
			<key>value</key>
			<string>Code</string>
		</dict>
		<key>convert_to_team_footer</key>
		<dict>
			<key>value</key>
			<string>Kies de rollen en gebruikers die toegang moeten krijgen tot dit account.</string>
		</dict>
		<key>convert_to_team_header</key>
		<dict>
			<key>value</key>
			<string>Toegangsrechten</string>
		</dict>
		<key>convert_to_team_title</key>
		<dict>
			<key>start</key>
			<integer>5</integer>
			<key>value</key>
			<string>Voeg %@ toe aan %@.</string>
		</dict>
		<key>convert_to_team_warning</key>
		<dict>
			<key>value</key>
			<string>⚠️ Door dit account naar een team-account te converteren geef je anderen mogelijk toegang tot je wachtwoord.</string>
		</dict>
		<key>copied</key>
		<dict>
			<key>comment</key>
			<string>Show the user that a value has been copied</string>
			<key>value</key>
			<string>Gekopieerd</string>
		</dict>
		<key>delete_account</key>
		<dict>
			<key>value</key>
			<string>Verwijder account</string>
		</dict>
		<key>didnt_save</key>
		<dict>
			<key>value</key>
			<string>Je hebt nog geen accounts opgeslagen.</string>
		</dict>
		<key>enabled</key>
		<dict>
			<key>value</key>
			<string>Ingeschakeld</string>
		</dict>
		<key>footer</key>
		<dict>
			<key>value</key>
			<string>Je kunt maximaal 8 accounts gratis toevoegen aan Keyn. Upgrade naar Keyn Premium om zoveel accounts toe te voegen als je wilt.</string>
		</dict>
		<key>footer_account_enabled</key>
		<dict>
			<key>value</key>
			<string>Je kunt slechts 8 accounts gebruiken met je computer. Upgrade naar Keyn Premium om met alle accounts in te loggen.</string>
		</dict>
		<key>footer_account_overflow</key>
		<dict>
			<key>value</key>
			<string>Je kunt slechts 8 accounts gebruiken om in te loggen met je computer. Upgrade naar Keyn Premium om met alle accounts in te loggen.</string>
		</dict>
		<key>footer_unlimited</key>
		<dict>
			<key>value</key>
			<string>Je kunt zoveel accounts toevoegen als je wilt.</string>
		</dict>
		<key>mode</key>
		<dict>
			<key>value</key>
			<string>Type</string>
		</dict>
		<key>mode_description</key>
		<dict>
			<key>value</key>
			<string>Codes kunnen zowel tijdgebaseerd als tellergebaseerd zijn</string>
		</dict>
		<key>mostly</key>
		<dict>
			<key>value</key>
			<string>Meest gebruikt</string>
		</dict>
		<key>my_accounts</key>
		<dict>
			<key>value</key>
			<string>Mijn accounts</string>
		</dict>
		<key>name</key>
		<dict>
			<key>value</key>
			<string>Naam</string>
		</dict>
		<key>no_password</key>
		<dict>
			<key>value</key>
			<string>Geen wachtwoord ingesteld</string>
		</dict>
		<key>number_of_roles</key>
		<dict>
			<key>value</key>
			<string>%@ rollen</string>
		</dict>
		<key>number_of_users</key>
		<dict>
			<key>value</key>
			<string>%@ gebruikers</string>
		</dict>
		<key>password</key>
		<dict>
			<key>value</key>
			<string>Wachtwoord</string>
		</dict>
		<key>personal</key>
		<dict>
			<key>value</key>
			<string>Persoonlijk</string>
		</dict>
		<key>recently</key>
		<dict>
			<key>value</key>
			<string>Laatst gebruikt</string>
		</dict>
		<key>report</key>
		<dict>
			<key>value</key>
			<string>Rapporteer</string>
		</dict>
		<key>scan_2fa</key>
		<dict>
			<key>value</key>
			<string>Scan de QR code om een 2FA code toe te voegen voor</string>
		</dict>
		<key>scan_qr</key>
		<dict>
			<key>comment</key>
			<string>Cell title for scanning qr code for OTP</string>
			<key>value</key>
			<string>Scan QR</string>
		</dict>
		<key>secret</key>
		<dict>
			<key>value</key>
			<string>Geheim</string>
		</dict>
		<key>secret_description</key>
		<dict>
			<key>value</key>
			<string>Het geheim dat gedeeld is door de website</string>
		</dict>
		<key>sites_header</key>
		<dict>
			<key>value</key>
			<string>Websites</string>
		</dict>
<<<<<<< HEAD
		<key>team_role_footer</key>
		<dict>
			<key>value</key>
			<string>Kies welke rollen toegang moeten krijgen tot dit account.</string>
		</dict>
		<key>team_role_header</key>
		<dict>
			<key>value</key>
			<string>Rollen</string>
		</dict>
		<key>team_user_footer</key>
		<dict>
			<key>value</key>
			<string>Kies welke gebruikers toegang moeten krijgen tot dit account.</string>
		</dict>
		<key>team_user_header</key>
		<dict>
			<key>value</key>
			<string>Gebruikers</string>
=======
		<key>sort</key>
		<dict>
			<key>value</key>
			<string>Sorteer</string>
		</dict>
		<key>team</key>
		<dict>
			<key>value</key>
			<string>Team</string>
>>>>>>> 2b004a03
		</dict>
		<key>time_based</key>
		<dict>
			<key>value</key>
			<string>Tijdgebaseerd</string>
		</dict>
		<key>two_fa_instruction</key>
		<dict>
			<key>comment</key>
			<string>Instruct the user to scan a 2FA-code</string>
			<key>value</key>
			<string>Scan de QR-code om een 2FA-code toe te voegen voor</string>
		</dict>
		<key>update_2fa_code</key>
		<dict>
			<key>value</key>
			<string>Update 2FA-code voor</string>
		</dict>
		<key>upgrade</key>
		<dict>
			<key>value</key>
			<string>Upgrade</string>
		</dict>
		<key>url</key>
		<dict>
			<key>value</key>
			<string>URL</string>
		</dict>
		<key>url_warning</key>
		<dict>
			<key>value</key>
			<string>⚠️ Keyn werkt niet als de URL incorrect is.</string>
		</dict>
		<key>user_details</key>
		<dict>
			<key>value</key>
			<string>Gebruikersgegevens</string>
		</dict>
		<key>username</key>
		<dict>
			<key>value</key>
			<string>Naam</string>
		</dict>
		<key>webauthn_enabled</key>
		<dict>
			<key>value</key>
			<string>WebAuthn is ingeschakeld ⭐ 🗝️ </string>
		</dict>
		<key>website_details</key>
		<dict>
			<key>value</key>
			<string>Websitegegevens</string>
		</dict>
	</dict>
	<key>backup</key>
	<dict>
		<key>check_text</key>
		<dict>
			<key>value</key>
			<string>Vul alsjeblieft de volgende woorden in om te checken of alles goed is opgeschreven</string>
		</dict>
		<key>complete</key>
		<dict>
			<key>value</key>
			<string>Klaar</string>
		</dict>
		<key>explanation</key>
		<dict>
			<key>first</key>
			<dict>
				<key>value</key>
				<string>Keyn bewaart het wachtwoord op je telefoon. De volgende keer dat je wilt inloggen, kun je Keyn gebruiken.</string>
			</dict>
			<key>second</key>
			<dict>
				<key>value</key>
				<string>Dus als je telefoon kwijt raakt of kapot gaat, heb je een backup nodig, iets dat niet op je telefoon staat.</string>
			</dict>
			<key>third</key>
			<dict>
				<key>value</key>
				<string>Woorden zijn eenvoudig op te schrijven, maar één zou niet veilig zijn, dus geven we je er 12. Schrijf ze op en bewaar ze op een veilige plek.</string>
			</dict>
		</dict>
		<key>final_check</key>
		<dict>
			<key>value</key>
			<string>Een laatste check</string>
		</dict>
		<key>great</key>
		<dict>
			<key>value</key>
			<string>Top! Bewaar de paper backup nu op een veilige plek</string>
		</dict>
		<key>if_stolen</key>
		<dict>
			<key>value</key>
			<string>Als je telefoon wordt gestolen of als je hem kwijtraakt, kun je al je accounts herstellen door deze twaalf woorden in te voeren.</string>
		</dict>
		<key>next</key>
		<dict>
			<key>value</key>
			<string>Volgende</string>
		</dict>
		<key>please_write_down</key>
		<dict>
			<key>value</key>
			<string>Schrijf op a.u.b.</string>
		</dict>
		<key>previous</key>
		<dict>
			<key>value</key>
			<string>Vorige</string>
		</dict>
		<key>retrieve</key>
		<dict>
			<key>value</key>
			<string>Paper backup ontsleutelen</string>
		</dict>
		<key>return_to_settings</key>
		<dict>
			<key>value</key>
			<string>Terug naar instellingen</string>
		</dict>
		<key>start_backup</key>
		<dict>
			<key>value</key>
			<string>Begin backup</string>
		</dict>
		<key>the</key>
		<dict>
			<key>comment</key>
			<string>For the word 'word'</string>
			<key>value</key>
			<string>het</string>
		</dict>
		<key>what_if</key>
		<dict>
			<key>value</key>
			<string>Wat als je je telefoon kwijtraakt?</string>
		</dict>
		<key>word</key>
		<dict>
			<key>comment</key>
			<string>The word for word</string>
			<key>value</key>
			<string>woord</string>
		</dict>
		<key>word_is</key>
		<dict>
			<key>value</key>
			<string>woord is</string>
		</dict>
	</dict>
	<key>date_components</key>
	<dict>
		<key>ago</key>
		<dict>
			<key>value</key>
			<string>geleden</string>
		</dict>
		<key>day</key>
		<dict>
			<key>future_singular</key>
			<dict>
				<key>value</key>
				<string>Morgen</string>
			</dict>
			<key>past_singular</key>
			<dict>
				<key>value</key>
				<string>Gisteren</string>
			</dict>
			<key>plural_unit</key>
			<dict>
				<key>value</key>
				<string>dagen</string>
			</dict>
			<key>singular_unit</key>
			<dict>
				<key>value</key>
				<string>dag</string>
			</dict>
		</dict>
		<key>hour</key>
		<dict>
			<key>future_singular</key>
			<dict>
				<key>value</key>
				<string>Over een uur</string>
			</dict>
			<key>past_singular</key>
			<dict>
				<key>value</key>
				<string>Een uur geleden</string>
			</dict>
			<key>plural_unit</key>
			<dict>
				<key>value</key>
				<string>uur</string>
			</dict>
			<key>singular_unit</key>
			<dict>
				<key>value</key>
				<string>uur</string>
			</dict>
		</dict>
		<key>in</key>
		<dict>
			<key>value</key>
			<string>over</string>
		</dict>
		<key>just_now</key>
		<dict>
			<key>value</key>
			<string>Zojuist</string>
		</dict>
		<key>less_than_minute</key>
		<dict>
			<key>value</key>
			<string>Zojuist</string>
		</dict>
		<key>minute</key>
		<dict>
			<key>future_singular</key>
			<dict>
				<key>value</key>
				<string>In een minuut</string>
			</dict>
			<key>past_singular</key>
			<dict>
				<key>value</key>
				<string>Een minuut geleden</string>
			</dict>
			<key>plural_unit</key>
			<dict>
				<key>value</key>
				<string>minuten</string>
			</dict>
			<key>singular_unit</key>
			<dict>
				<key>value</key>
				<string>minuut</string>
			</dict>
		</dict>
		<key>month</key>
		<dict>
			<key>future_singular</key>
			<dict>
				<key>value</key>
				<string>Volgende maand</string>
			</dict>
			<key>past_singular</key>
			<dict>
				<key>value</key>
				<string>Vorige maand</string>
			</dict>
			<key>plural_unit</key>
			<dict>
				<key>value</key>
				<string>maanden</string>
			</dict>
			<key>singular_unit</key>
			<dict>
				<key>value</key>
				<string>maand</string>
			</dict>
		</dict>
		<key>second</key>
		<dict>
			<key>future_singular</key>
			<dict>
				<key>value</key>
				<string>Bijna</string>
			</dict>
			<key>past_singular</key>
			<dict>
				<key>value</key>
				<string>Zojuist</string>
			</dict>
			<key>plural_unit</key>
			<dict>
				<key>value</key>
				<string>seconden</string>
			</dict>
			<key>singular_unit</key>
			<dict>
				<key>value</key>
				<string>seconde</string>
			</dict>
		</dict>
		<key>week</key>
		<dict>
			<key>future_singular</key>
			<dict>
				<key>value</key>
				<string>Volgende week</string>
			</dict>
			<key>past_singular</key>
			<dict>
				<key>value</key>
				<string>Vorige week</string>
			</dict>
			<key>plural_unit</key>
			<dict>
				<key>value</key>
				<string>weken</string>
			</dict>
			<key>singular_unit</key>
			<dict>
				<key>value</key>
				<string>week</string>
			</dict>
		</dict>
		<key>year</key>
		<dict>
			<key>future_singular</key>
			<dict>
				<key>value</key>
				<string>Volgend jaar</string>
			</dict>
			<key>past_singular</key>
			<dict>
				<key>value</key>
				<string>Vorig jaar</string>
			</dict>
			<key>plural_unit</key>
			<dict>
				<key>value</key>
				<string>jaar</string>
			</dict>
			<key>singular_unit</key>
			<dict>
				<key>value</key>
				<string>jaar</string>
			</dict>
		</dict>
	</dict>
	<key>devices</key>
	<dict>
		<key>admin</key>
		<dict>
			<key>value</key>
			<string>Beheerder</string>
		</dict>
		<key>auxiliary_title</key>
		<dict>
			<key>value</key>
			<string>Laatste activiteit:</string>
		</dict>
		<key>created</key>
		<dict>
			<key>value</key>
			<string>Aangemaakt:</string>
		</dict>
		<key>devices</key>
		<dict>
			<key>comment</key>
			<string>Section title for devices</string>
			<key>value</key>
			<string>Apparaten</string>
		</dict>
		<key>end_session</key>
		<dict>
			<key>value</key>
			<string>Beëindig sessie</string>
		</dict>
		<key>footer</key>
		<dict>
			<key>value</key>
			<string>Je kunt met zoveel apparaten koppelen als je wilt.</string>
		</dict>
		<key>never</key>
		<dict>
			<key>value</key>
			<string>nooit</string>
		</dict>
		<key>no_push_warning_text</key>
		<dict>
			<key>value</key>
			<string>Maar Keyn werkt helaas niet zonder pushberichten. 

Je kun pushberichten aan  zetten via Instellingen &gt; Keyn &gt; Berichtgeving.

Kies dan 'Sta berichtgeving toe'.</string>
		</dict>
		<key>no_push_warning_title</key>
		<dict>
			<key>value</key>
			<string>We willen je niet pushen...</string>
		</dict>
		<key>on</key>
		<dict>
			<key>value</key>
			<string>op</string>
		</dict>
		<key>open_settings</key>
		<dict>
			<key>value</key>
			<string>Open instellingen</string>
		</dict>
		<key>paired_devices</key>
		<dict>
			<key>value</key>
			<string>Mijn gekoppelde apparaten</string>
		</dict>
		<key>pairing</key>
		<dict>
			<key>value</key>
			<string>Koppelen met je computer</string>
		</dict>
		<key>pairing_instruction</key>
		<dict>
			<key>comment</key>
			<string>Instruction shown above the qr-code scanner</string>
			<key>value</key>
			<string>Ga naar keyn.app/nl/go</string>
		</dict>
		<key>pairing_instruction_two</key>
		<dict>
			<key>value</key>
			<string>Scan de QR-code.</string>
		</dict>
		<key>scan_qr</key>
		<dict>
			<key>comment</key>
			<string>Cell title for scanning qr code</string>
			<key>value</key>
			<string>Koppel nu</string>
		</dict>
		<key>session_detail_footer</key>
		<dict>
			<key>value</key>
			<string>Je kunt je apparaat altijd opnieuw koppelen door de QR-code te scannen.</string>
		</dict>
		<key>session_detail_header</key>
		<dict>
			<key>value</key>
			<string>Sessie details</string>
		</dict>
		<key>session_name</key>
		<dict>
			<key>value</key>
			<string>Naam</string>
		</dict>
		<key>session_name_example</key>
		<dict>
			<key>value</key>
			<string>Voorbeeld @ werk</string>
		</dict>
		<key>start_pairing</key>
		<dict>
			<key>value</key>
			<string>Je bent nog niet gekoppeld met je computer.</string>
		</dict>
		<key>team_auxiliary_title</key>
		<dict>
			<key>value</key>
			<string>Team accounts:</string>
		</dict>
		<key>team_session_admin_detail_footer</key>
		<dict>
			<key>value</key>
			<string>Je bent beheerder van dit team 🎉.
Als je deze verantwoordelijkheid niet langer aan kan, kun je de sessie beëindigen in de beheer-applicatie.</string>
		</dict>
		<key>team_session_detail_footer</key>
		<dict>
			<key>value</key>
			<string>Je raakt toegang tot al je team-accounts kwijt als je deze sessie beëindigt.</string>
		</dict>
		<key>team_session_detail_header</key>
		<dict>
			<key>value</key>
			<string>Team details</string>
		</dict>
		<key>unknown</key>
		<dict>
			<key>value</key>
			<string>Onbekend</string>
		</dict>
	</dict>
	<key>errors</key>
	<dict>
		<key>add_otp</key>
		<dict>
			<key>value</key>
			<string>Fout bij toevoegen OTP token</string>
		</dict>
		<key>api_error</key>
		<dict>
			<key>comment</key>
			<string>An error thrown by the API</string>
			<key>value</key>
			<string>Er is een netwerkfout opgetreden</string>
		</dict>
		<key>authentication_error</key>
		<dict>
			<key>comment</key>
			<string>Error in the authentication process to the phone, e.g. TouchID</string>
			<key>value</key>
			<string>Authenticatiefout</string>
		</dict>
		<key>camera_denied</key>
		<dict>
			<key>value</key>
			<string>Je kunt alleen koppelen met een computer als de camera is ingeschakeld. Dit kun je doen via Instellingen.</string>
		</dict>
		<key>convert_to_team</key>
		<dict>
			<key>value</key>
			<string>Fout bij converteren naar team account</string>
		</dict>
		<key>corrupted_data</key>
		<dict>
			<key>value</key>
			<string>Onleesbare data fout</string>
		</dict>
		<key>creating_team</key>
		<dict>
			<key>value</key>
			<string>Fout bij het maken van team</string>
		</dict>
		<key>delete_url</key>
		<dict>
			<key>comment</key>
			<string>Error deleting url</string>
			<key>value</key>
			<string>Fout bij verwijderen URL</string>
		</dict>
		<key>deleting</key>
		<dict>
			<key>value</key>
			<string>Fout bij verwijderen backup data</string>
		</dict>
		<key>deleting_account</key>
		<dict>
			<key>value</key>
			<string>Fout bij verwijderen account</string>
		</dict>
		<key>error</key>
		<dict>
			<key>value</key>
			<string>Fout</string>
		</dict>
		<key>failed_accounts_message</key>
		<dict>
			<key>value</key>
			<string>%d van de %d accounts konden niet hersteld worden.</string>
		</dict>
		<key>failed_accounts_title</key>
		<dict>
			<key>value</key>
			<string>Fout</string>
		</dict>
		<key>failed_teams_and_accounts_message</key>
		<dict>
			<key>value</key>
			<string>%d van de %d accounts en %d van de %d teams konden niet hersteld worden.</string>
		</dict>
		<key>failed_teams_message</key>
		<dict>
			<key>value</key>
			<string>%d van de %d teams konden niet hersteld worden.</string>
		</dict>
		<key>generic_error</key>
		<dict>
			<key>comment</key>
			<string>A generic error description</string>
			<key>value</key>
			<string>Er is een fout opgetreden.</string>
		</dict>
		<key>generic_problem</key>
		<dict>
			<key>comment</key>
			<string>A generic problem description</string>
			<key>value</key>
			<string>Er was een probleem</string>
		</dict>
		<key>local_authentication</key>
		<dict>
			<key>biometry_not_available</key>
			<dict>
				<key>value</key>
				<string>Authenticatie kan niet gestart worden, omdat biometrie ontbreekt op de telefoon.</string>
			</dict>
			<key>biometry_not_enrolled</key>
			<dict>
				<key>value</key>
				<string>Authenticatie kan niet gestart worden, omdat biometrie niet is ingesteld op de telefoon.</string>
			</dict>
			<key>generic</key>
			<dict>
				<key>value</key>
				<string>Er is een authenticatiefout opgetreden.</string>
			</dict>
			<key>passcode_not_set</key>
			<dict>
				<key>value</key>
				<string>Authenticatie kan niet gestart worden, omdat de toegangscode niet is ingesteld op de telefoon.</string>
			</dict>
		</dict>
		<key>moving_data</key>
		<dict>
			<key>value</key>
			<string>Fout bij verhuizen backup data.</string>
		</dict>
		<key>no_admin</key>
		<dict>
			<key>value</key>
			<string>Je bent geen beheerder van dit team.</string>
		</dict>
		<key>no_camera</key>
		<dict>
			<key>comment</key>
			<string>The camera is not available</string>
			<key>value</key>
			<string>Camera niet beschikbaar</string>
		</dict>
		<key>no_push_notifications</key>
		<dict>
			<key>comment</key>
			<string>Error when push notifications are not available</string>
			<key>value</key>
			<string>Helaas werkt Keyn niet zonder pushberichten :(

Schakel deze in als je Keyn wilt gebruiken. Dit kun je doen via Instellingen &gt; Keyn &gt; Berichtgeving.</string>
		</dict>
		<key>no_team</key>
		<dict>
			<key>value</key>
			<string>Je bent geen onderdeel van een team.</string>
		</dict>
		<key>only_admins</key>
		<dict>
			<key>value</key>
			<string>Alleen beheerders mogen deze actie uitvoeren.</string>
		</dict>
		<key>otp_fetch</key>
		<dict>
			<key>comment</key>
			<string>Error retrieving the OTP-code</string>
			<key>value</key>
			<string>Fout bij ophalen OTP-code</string>
		</dict>
		<key>password_error</key>
		<dict>
			<key>comment</key>
			<string>Fout bij ophalen wachtwoord</string>
			<key>value</key>
			<string>Error fetching password</string>
		</dict>
		<key>push_notifications_error</key>
		<dict>
			<key>comment</key>
			<string>Error when push notifications are not available</string>
			<key>value</key>
			<string>Er is een fout opgetreden bij het registreren van pushberichten.</string>
		</dict>
		<key>qr_scanned_twice</key>
		<dict>
			<key>comment</key>
			<string>This QR-code was already scanned.</string>
			<key>value</key>
			<string>Deze QR-code is al gescand.</string>
		</dict>
		<key>restoring_team</key>
		<dict>
			<key>value</key>
			<string>Fout bij herstellen van team</string>
		</dict>
		<key>save_account</key>
		<dict>
			<key>comment</key>
			<string>Error saving account</string>
			<key>value</key>
			<string>Fout bij opslaan account</string>
		</dict>
		<key>seed_creation</key>
		<dict>
			<key>comment</key>
			<string>This may occur during the initialisation process</string>
			<key>value</key>
			<string>Fout bij genereren seed</string>
		</dict>
		<key>seed_exists</key>
		<dict>
			<key>value</key>
			<string>Keyn is al geïnitialiseerd</string>
		</dict>
		<key>seed_restore</key>
		<dict>
			<key>value</key>
			<string>Fout bij herstellen backup</string>
		</dict>
		<key>session_delete</key>
		<dict>
			<key>value</key>
			<string>Fout bij verwijderen van de sessie</string>
		</dict>
		<key>session_error_no_endpoint</key>
		<dict>
			<key>comment</key>
			<string>There was no endpoint found</string>
			<key>value</key>
			<string>Er is geen AWS endpoint in de sessiegegevens.</string>
		</dict>
		<key>session_invalid</key>
		<dict>
			<key>value</key>
			<string>Deze QR-code is ongeldig</string>
		</dict>
		<key>session_not_found</key>
		<dict>
			<key>value</key>
			<string>Sessie is niet gevonden.</string>
		</dict>
		<key>subscribing</key>
		<dict>
			<key>value</key>
			<string>Fout bij aanzetten infoberichten</string>
		</dict>
		<key>token_creation</key>
		<dict>
			<key>value</key>
			<string>Fout bij aanmaken OTP token</string>
		</dict>
		<key>undecodable_qr</key>
		<dict>
			<key>comment</key>
			<string>The QR-code could not be decoded.</string>
			<key>value</key>
			<string>Deze QR-code kon niet ontcijferd worden.</string>
		</dict>
		<key>unsubscribing</key>
		<dict>
			<key>value</key>
			<string>Fout bij uitzetten infoberichten</string>
		</dict>
	</dict>
	<key>feedback</key>
	<dict>
		<key>add_site</key>
		<dict>
			<key>value</key>
			<string>Site toevoegen</string>
		</dict>
		<key>additional_info</key>
		<dict>
			<key>value</key>
			<string>Wil je nog iets toevoegen?</string>
		</dict>
		<key>change_password</key>
		<dict>
			<key>value</key>
			<string>Wachtwoord wijzigen</string>
		</dict>
		<key>feedback</key>
		<dict>
			<key>value</key>
			<string>Heb je een bug gevonden? Laat het ons weten! We horen ook graag je mening over keyn of suggesties voor verbeteringen.</string>
		</dict>
		<key>finish</key>
		<dict>
			<key>value</key>
			<string>Klaar</string>
		</dict>
		<key>logging_in</key>
		<dict>
			<key>value</key>
			<string>Inloggen</string>
		</dict>
		<key>next</key>
		<dict>
			<key>value</key>
			<string>Volgende</string>
		</dict>
		<key>no</key>
		<dict>
			<key>value</key>
			<string>Nee</string>
		</dict>
		<key>send</key>
		<dict>
			<key>value</key>
			<string>Stuur</string>
		</dict>
		<key>start</key>
		<dict>
			<key>value</key>
			<string>Start</string>
		</dict>
		<key>submit</key>
		<dict>
			<key>value</key>
			<string>Stuur</string>
		</dict>
		<key>thanks</key>
		<dict>
			<key>value</key>
			<string>That was all.
Thank you!</string>
		</dict>
		<key>use_help</key>
		<dict>
			<key>value</key>
			<string>We kunnen je hulp gebruiken</string>
		</dict>
		<key>what_did_not_work</key>
		<dict>
			<key>value</key>
			<string>What didn't work?</string>
		</dict>
		<key>yes</key>
		<dict>
			<key>value</key>
			<string>Ja</string>
		</dict>
	</dict>
	<key>initialization</key>
	<dict>
		<key>agree</key>
		<dict>
			<key>value</key>
			<string>Akkoord</string>
		</dict>
		<key>all_set_up</key>
		<dict>
			<key>value</key>
			<string>Je bent helemaal klaar! 🎉</string>
		</dict>
		<key>begin_passwordless</key>
		<dict>
			<key>value</key>
			<string>Je leven zonder wachtwoorden begint nu.</string>
		</dict>
		<key>byebye</key>
		<dict>
			<key>value</key>
			<string>Dag wachtwoorden, hallo Keyn</string>
		</dict>
		<key>change</key>
		<dict>
			<key>value</key>
			<string>Je kunt dit altijd later veranderen in de instellingen.</string>
		</dict>
		<key>disagree</key>
		<dict>
			<key>value</key>
			<string>Niet akkoord</string>
		</dict>
		<key>enable</key>
		<dict>
			<key>value</key>
			<string>Zet aan</string>
		</dict>
		<key>enter_words</key>
		<dict>
			<key>value</key>
			<string>Voer de 12 woorden van je paper backup in</string>
		</dict>
		<key>face_id</key>
		<dict>
			<key>value</key>
			<string>gezichtsherkenning</string>
		</dict>
		<key>finish</key>
		<dict>
			<key>value</key>
			<string>Gereed</string>
		</dict>
		<key>from_today</key>
		<dict>
			<key>value</key>
			<string>.</string>
		</dict>
		<key>get_started</key>
		<dict>
			<key>value</key>
			<string>Beginnen</string>
		</dict>
		<key>initialize_keyn</key>
		<dict>
			<key>comment</key>
			<string>This is provided as a reason for authenticating the first time.</string>
			<key>value</key>
			<string>Zo log je voortaan in</string>
		</dict>
		<key>keyn_uses_push</key>
		<dict>
			<key>value</key>
			<string>Om in te loggen op je computer maakt Keyn gebruik van pushberichten.</string>
		</dict>
		<key>learn_more</key>
		<dict>
			<key>value</key>
			<string>Meer info</string>
		</dict>
		<key>lets_go</key>
		<dict>
			<key>value</key>
			<string>Let's go!</string>
		</dict>
		<key>log_in_with</key>
		<dict>
			<key>value</key>
			<string>Log vanaf nu in op elke website met </string>
		</dict>
		<key>no_pushing</key>
		<dict>
			<key>value</key>
			<string>We willen je niet pushen...</string>
		</dict>
		<key>one_minute_away</key>
		<dict>
			<key>value</key>
			<string>Je bent 1 minuut verwijderd van het vergeten van je wachtwoorden</string>
		</dict>
		<key>recover</key>
		<dict>
			<key>value</key>
			<string>Herstel van backup</string>
		</dict>
		<key>scan_qr</key>
		<dict>
			<key>value</key>
			<string>Scan QR code</string>
		</dict>
		<key>setup_keyn</key>
		<dict>
			<key>comment</key>
			<string>Of 'stel keyn in'</string>
			<key>value</key>
			<string>Verder</string>
		</dict>
		<key>share_analytics</key>
		<dict>
			<key>value</key>
			<string>Deel gebruiksstatistieken</string>
		</dict>
		<key>share_errors</key>
		<dict>
			<key>value</key>
			<string>Deel foutmeldingen</string>
		</dict>
		<key>start_using_keyn</key>
		<dict>
			<key>value</key>
			<string>Start met Keyn</string>
		</dict>
		<key>touch_id</key>
		<dict>
			<key>value</key>
			<string>je vingerafdruk</string>
		</dict>
		<key>try_later</key>
		<dict>
			<key>value</key>
			<string>Later</string>
		</dict>
		<key>welcome_text</key>
		<dict>
			<key>value</key>
			<string>Met Keyn kun je op elke website inloggen met je telefoon</string>
		</dict>
		<key>working</key>
		<dict>
			<key>value</key>
			<string>Help ons Keyn te verbeteren door gebruiksstatistieken en foutmeldingen te delen.

Er wordt nooit gevoelige informatie gedeeld en alle informatie is anoniem.</string>
		</dict>
	</dict>
	<key>notifications</key>
	<dict>
		<key>accounts_from</key>
		<dict>
			<key>value</key>
			<string>%@ accounts van %@.</string>
		</dict>
		<key>add_account</key>
		<dict>
			<key>value</key>
			<string>Voeg account toe</string>
		</dict>
		<key>add_accounts</key>
		<dict>
			<key>value</key>
			<string>Voeg accounts toe</string>
		</dict>
		<key>change_password</key>
		<dict>
			<key>value</key>
			<string>Verander wachtwoord</string>
		</dict>
		<key>end_session</key>
		<dict>
			<key>value</key>
			<string>Sessie beëindigd</string>
		</dict>
		<key>fill_password</key>
		<dict>
			<key>value</key>
			<string>Wachtwoord invullen</string>
		</dict>
		<key>login</key>
		<dict>
			<key>value</key>
			<string>Inloggen</string>
		</dict>
		<key>onboarding_reminder_message</key>
		<dict>
			<key>first</key>
			<dict>
				<key>value</key>
				<string>Je hoeft alleen nog maar je telefoon aan je computer te koppelen en je kunt overal inloggen zonder wachtwoorden! 🎉🎉</string>
			</dict>
			<key>second</key>
			<dict>
				<key>value</key>
				<string>Je bent nog maar één stap verwijderd van inloggen zonder wachtwoorden. 💪😃</string>
			</dict>
			<key>third</key>
			<dict>
				<key>value</key>
				<string>Koppel je telefoon aan je computer en het inloggen zonder wachtwoorden kan beginnen! 🐣</string>
			</dict>
		</dict>
		<key>onboarding_reminder_title</key>
		<dict>
			<key>first</key>
			<dict>
				<key>value</key>
				<string>Je bent er bijna!</string>
			</dict>
			<key>second</key>
			<dict>
				<key>value</key>
				<string>Waar wacht je op?</string>
			</dict>
			<key>third</key>
			<dict>
				<key>value</key>
				<string>Ben je er nog?</string>
			</dict>
		</dict>
		<key>pairing</key>
		<dict>
			<key>value</key>
			<string>Koppelen</string>
		</dict>
		<key>team_admin_login</key>
		<dict>
			<key>value</key>
			<string>Inloggen Keyn voor teams</string>
		</dict>
		<key>this_on_that</key>
		<dict>
			<key>description</key>
			<string>GitHub in Firefox op MacOS</string>
			<key>value</key>
			<string>%@ op %@.</string>
		</dict>
	</dict>
	<key>numbers</key>
	<dict>
		<key>five</key>
		<dict>
			<key>value</key>
			<string>5</string>
		</dict>
		<key>four</key>
		<dict>
			<key>value</key>
			<string>4</string>
		</dict>
		<key>one</key>
		<dict>
			<key>value</key>
			<string>1</string>
		</dict>
		<key>three</key>
		<dict>
			<key>value</key>
			<string>3</string>
		</dict>
		<key>two</key>
		<dict>
			<key>value</key>
			<string>2</string>
		</dict>
	</dict>
	<key>popups</key>
	<dict>
		<key>questions</key>
		<dict>
			<key>agree_terms</key>
			<dict>
				<key>value</key>
				<string>Ik heb de Algemene Voorwaarden gelezen en ga akkoord</string>
			</dict>
			<key>camera_permission</key>
			<dict>
				<key>value</key>
				<string>Toegang vereist</string>
			</dict>
			<key>cancel_backup</key>
			<dict>
				<key>comment</key>
				<string>Ask the user to cancel the backup</string>
				<key>value</key>
				<string>Annuleer backup?</string>
			</dict>
			<key>cancel_backup_description</key>
			<dict>
				<key>comment</key>
				<string>Tell the user he can complete the backup process later</string>
				<key>value</key>
				<string>Je kunt de backup later voltooien.</string>
			</dict>
			<key>close_warning</key>
			<dict>
				<key>value</key>
				<string>Je kunt Keyn niet gebruiken als je niet akkoord gaat met de Algemene Voorwaarden. Weet je het zeker?</string>
			</dict>
			<key>delete_account</key>
			<dict>
				<key>comment</key>
				<string>Ask the user to delete the account</string>
				<key>value</key>
				<string>Verwijder account?</string>
			</dict>
			<key>delete_corrupted</key>
			<dict>
				<key>value</key>
				<string>Keyn kon niet de data van je telefoon lezen. Misschien is het in een oud formaat. Je kunt dit verhelpen door alle data te verwijderen. Als je dit niet wilt doen, contact ons dan via hello@keyn.app.</string>
			</dict>
			<key>delete_data</key>
			<dict>
				<key>comment</key>
				<string>Delete local and remote data</string>
				<key>value</key>
				<string>Verwijder data?</string>
			</dict>
			<key>delete_existing</key>
			<dict>
				<key>value</key>
				<string>Je probeert een backup te herstellen terwijl Keyn al is geïnitialiseerd. Wil je Keyn's huidige data verwijderen?</string>
			</dict>
			<key>move_data</key>
			<dict>
				<key>comment</key>
				<string>Resets Keyn and deletes all data</string>
				<key>value</key>
				<string>Verhuis data?</string>
			</dict>
			<key>move_data_description</key>
			<dict>
				<key>comment</key>
				<string>This will delete the seed and all passwords.</string>
				<key>value</key>
				<string>Verhuis je backup data naar de productie database. Gebruik deze functie als je de App Store versie van Keyn wilt gaan gebruiken.</string>
			</dict>
			<key>questionnaire_permission</key>
			<dict>
				<key>comment</key>
				<string>Ask the user to answer some questions</string>
				<key>value</key>
				<string>Heb je tijd om een paar vragen te beantwoorden? Het duurt maar even.</string>
			</dict>
			<key>questionnaire_popup_title</key>
			<dict>
				<key>comment</key>
				<string>The title of the popup that asks the user fill a questionnaire</string>
				<key>value</key>
				<string>Vragenrondje!</string>
			</dict>
			<key>reset_keyn</key>
			<dict>
				<key>comment</key>
				<string>Resets Keyn and deletes all data</string>
				<key>value</key>
				<string>Reset Keyn?</string>
			</dict>
			<key>reset_keyn_description</key>
			<dict>
				<key>comment</key>
				<string>This will delete the seed and all passwords.</string>
				<key>value</key>
				<string>Dit verwijdert de seed en alle wachtwoorden.</string>
			</dict>
			<key>restore_accounts</key>
			<dict>
				<key>value</key>
				<string>Herstel accounts</string>
			</dict>
			<key>retrieve_password</key>
			<dict>
				<key>value</key>
				<string>Ontsleutel wachtwoord voor %@</string>
			</dict>
			<key>terms</key>
			<dict>
				<key>value</key>
				<string>Algemene Voorwaarden</string>
			</dict>
		</dict>
		<key>responses</key>
		<dict>
			<key>cancel</key>
			<dict>
				<key>comment</key>
				<string>Cancels something</string>
				<key>value</key>
				<string>Annuleer</string>
			</dict>
			<key>continue</key>
			<dict>
				<key>comment</key>
				<string>Continue something</string>
				<key>value</key>
				<string>Doorgaan</string>
			</dict>
			<key>data_move_success</key>
			<dict>
				<key>value</key>
				<string>De backup data is succesvol verhuisd. Je kunt nu de App Store versie van Keyn installeren.</string>
			</dict>
			<key>data_move_success_title</key>
			<dict>
				<key>value</key>
				<string>Gelukt!</string>
			</dict>
			<key>delete</key>
			<dict>
				<key>comment</key>
				<string>Deletes something</string>
				<key>value</key>
				<string>Verwijder</string>
			</dict>
			<key>move</key>
			<dict>
				<key>value</key>
				<string>Verhuis</string>
			</dict>
			<key>no</key>
			<dict>
				<key>comment</key>
				<string>nee</string>
				<key>value</key>
				<string>no</string>
			</dict>
			<key>questionnaire_deny</key>
			<dict>
				<key>comment</key>
				<string>Deny the questionnaire</string>
				<key>value</key>
				<string>Nee, bedankt</string>
			</dict>
			<key>reset</key>
			<dict>
				<key>comment</key>
				<string>Resets something</string>
				<key>value</key>
				<string>Reset</string>
			</dict>
			<key>settings</key>
			<dict>
				<key>value</key>
				<string>Open instellingen</string>
			</dict>
			<key>yes</key>
			<dict>
				<key>comment</key>
				<string>ja</string>
				<key>value</key>
				<string>yes</string>
			</dict>
		</dict>
	</dict>
	<key>registration</key>
	<dict>
		<key>breach_password_found</key>
		<dict>
			<key>comment</key>
			<string>Part of sentence This password has been found in 3 breaches! You should probably change it.</string>
			<key>value</key>
			<string>Dit wachtwoord is gevonden in</string>
		</dict>
		<key>change_password_footer</key>
		<dict>
			<key>comment</key>
			<string>Description for enabling changing a password</string>
			<key>value</key>
			<string>Indien ingeschakeld, wijzigt Keyn het wachtwoord automatisch in een zeer veilig wachtwoord</string>
		</dict>
		<key>change_password_impossible</key>
		<dict>
			<key>comment</key>
			<string>Description if changing a password is not possible</string>
			<key>value</key>
			<string>Het is niet mogelijk het wachtwoord voor deze website te wijzigen.</string>
		</dict>
	</dict>
	<key>requests</key>
	<dict>
		<key>account_added</key>
		<dict>
			<key>value</key>
			<string>Account toegevoegd</string>
		</dict>
		<key>account_disabled</key>
		<dict>
			<key>value</key>
			<string>Account uitgeschakeld</string>
		</dict>
		<key>accounts</key>
		<dict>
			<key>comment</key>
			<string>The word for 'accounts'</string>
			<key>value</key>
			<string>accounts</string>
		</dict>
		<key>accounts_added</key>
		<dict>
			<key>value</key>
			<string>accounts toegevoegd</string>
		</dict>
		<key>accounts_left_1</key>
		<dict>
			<key>comment</key>
			<string>Je kunt nog 1 account toevoegen. Check in code.</string>
			<key>value</key>
			<string>Je kunt nog maar</string>
		</dict>
		<key>accounts_left_2_plural</key>
		<dict>
			<key>value</key>
			<string>extra accounts</string>
		</dict>
		<key>accounts_left_2_single</key>
		<dict>
			<key>value</key>
			<string>extra account</string>
		</dict>
		<key>accounts_left_3</key>
		<dict>
			<key>value</key>
			<string>toevoegen in de gratis versie van Keyn. Upgrade om onbeperkt accounts te bewaren.</string>
		</dict>
		<key>add_account</key>
		<dict>
			<key>value</key>
			<string>Account toevoegen</string>
		</dict>
		<key>add_accounts</key>
		<dict>
			<key>value</key>
			<string>Accounts toevoegen</string>
		</dict>
		<key>add_site</key>
		<dict>
			<key>comment</key>
			<string>Ask the user to add a site, e.g. Add Amazon.com?</string>
			<key>value</key>
			<string>Voeg %@ toe</string>
		</dict>
		<key>cannot_add</key>
		<dict>
			<key>value</key>
			<string>Upgrade nodig</string>
		</dict>
		<key>change_for</key>
		<dict>
			<key>comment</key>
			<string>Ask the user to change a password, e.g. Change password for Amazon.com?</string>
			<key>value</key>
			<string>Wijzig wachtwoord voor %@</string>
		</dict>
		<key>change_password</key>
		<dict>
			<key>value</key>
			<string>Wijzig wachtwoord</string>
		</dict>
		<key>confirm_login</key>
		<dict>
			<key>value</key>
			<string>Bevestig login</string>
		</dict>
		<key>confirm_request</key>
		<dict>
			<key>value</key>
			<string>Bevestig verzoek</string>
		</dict>
		<key>create_team</key>
		<dict>
			<key>value</key>
			<string>Creëer team</string>
		</dict>
		<key>expired</key>
		<dict>
			<key>value</key>
			<string>Het onvangen verzoek is verlopen. Het is meer dan 3 minuten geleden verstuurd.</string>
		</dict>
		<key>fill_for</key>
		<dict>
			<key>comment</key>
			<string>Ask the user to fill a password, e.g. Fill password for Amazon.com?</string>
			<key>value</key>
			<string>Vul wachtwoord in voor %@</string>
		</dict>
		<key>fill_password</key>
		<dict>
			<key>value</key>
			<string>Wachtwoord invullen</string>
		</dict>
		<key>fill_password_successful</key>
		<dict>
			<key>value</key>
			<string>Wachtwoord invullen gelukt</string>
		</dict>
		<key>keyn_for_teams</key>
		<dict>
			<key>value</key>
			<string>Keyn voor teams</string>
		</dict>
		<key>login_keyn_next_time</key>
		<dict>
			<key>value</key>
			<string>Volgende keer kun je met Keyn inloggen</string>
		</dict>
		<key>login_succesful</key>
		<dict>
			<key>value</key>
			<string>Login gelukt</string>
		</dict>
		<key>login_to</key>
		<dict>
			<key>comment</key>
			<string>Ask to the user to login to a site, e.g. Login to Amazon.com?</string>
			<key>value</key>
			<string>Login bij %@</string>
		</dict>
		<key>login_with</key>
		<dict>
			<key>comment</key>
			<string>Ask to the user to login with an account, e.g. Login with demo@keyn.io?</string>
			<key>value</key>
			<string>Login met %@</string>
		</dict>
		<key>new_password_generated</key>
		<dict>
			<key>value</key>
			<string>Nieuw wachtwoord gegenereerd</string>
		</dict>
		<key>no_accounts_left</key>
		<dict>
			<key>value</key>
			<string>Je kunt geen accounts meer toevoegen in de gratis versie van Keyn. Upgrade om een onbeperkt aantal accounts te bewaren.</string>
		</dict>
		<key>on</key>
		<dict>
			<key>comment</key>
			<string>The word for on, e.g. Pair with browser on OS?</string>
			<key>value</key>
			<string>op</string>
		</dict>
		<key>pair_with</key>
		<dict>
			<key>value</key>
			<string>Koppel met</string>
		</dict>
		<key>restore_team</key>
		<dict>
			<key>value</key>
			<string>Herstel team</string>
		</dict>
		<key>return</key>
		<dict>
			<key>value</key>
			<string>Terug</string>
		</dict>
		<key>return_to_computer</key>
		<dict>
			<key>value</key>
			<string>Keer terug naar je computer</string>
		</dict>
		<key>save</key>
		<dict>
			<key>comment</key>
			<string>Ask the user to save a site, e.g. Save Amazon.com?</string>
			<key>value</key>
			<string>Bewaar</string>
		</dict>
		<key>to_complete_process</key>
		<dict>
			<key>value</key>
			<string>om het proces te voltooien</string>
		</dict>
		<key>unknown_request</key>
		<dict>
			<key>value</key>
			<string>Onbekend verzoek</string>
		</dict>
		<key>unlock_accounts</key>
		<dict>
			<key>comment</key>
			<string>Unlock accounts</string>
			<key>value</key>
			<string>Ontgrendel accounts</string>
		</dict>
		<key>unlock_keyn</key>
		<dict>
			<key>comment</key>
			<string>Unlock Keyn</string>
			<key>value</key>
			<string>Ontgrendel Keyn</string>
		</dict>
		<key>upgrade</key>
		<dict>
			<key>value</key>
			<string>Upgrade nu</string>
		</dict>
		<key>upgrade_keyn_for_add</key>
		<dict>
			<key>value</key>
			<string>Je kunt maar 8 accounts inschakelen in de gratis versie van Keyn. Upgrade naar Keyn Premium om onbeperkt accounts op te slaan</string>
		</dict>
		<key>upgrade_keyn_for_request</key>
		<dict>
			<key>value</key>
			<string>Je kunt maar 8 accounts inschakelen in de gratis versie van Keyn. Upgrade naar Keyn Premium om weer met al je accounts in te loggen</string>
		</dict>
	</dict>
	<key>settings</key>
	<dict>
		<key>about</key>
		<dict>
			<key>value</key>
			<string>Over Keyn</string>
		</dict>
		<key>active</key>
		<dict>
			<key>value</key>
			<string>actief</string>
		</dict>
		<key>and</key>
		<dict>
			<key>value</key>
			<string>en</string>
		</dict>
		<key>backup_completed_footer</key>
		<dict>
			<key>comment</key>
			<string>Description if backup is already completed</string>
			<key>value</key>
			<string>De paper backup is de enige manier om je accounts te herstellen als je telefoon kapot gaat of als je hem kwijt raakt.</string>
		</dict>
		<key>backup_not_finished</key>
		<dict>
			<key>comment</key>
			<string>Warning that the user did not finish paper backup yet</string>
			<key>value</key>
			<string>Paper backup is niet voltooid</string>
		</dict>
		<key>crossgrade_successful</key>
		<dict>
			<key>value</key>
			<string>Je nieuwe abonnement zal ingaan nadat het huidige abonnement eindigt</string>
		</dict>
		<key>delete_data_button</key>
		<dict>
			<key>value</key>
			<string>Verwijder data</string>
		</dict>
		<key>delete_data_warning</key>
		<dict>
			<key>comment</key>
			<string>Alert before deleting all data</string>
			<key>value</key>
			<string>⚠️ Hiermee verwijder je blijvend alle beschikbare data. Je kunt je accounts dus niet meer herstellen met de paper backup!</string>
		</dict>
		<key>delete_warning</key>
		<dict>
			<key>value</key>
			<string>Hiermee verwijder je blijvend alle beschikbare data. Je kunt je accounts dus niet meer herstellen met de paper backup!</string>
		</dict>
		<key>desktop</key>
		<dict>
			<key>value</key>
			<string>Desktop</string>
		</dict>
		<key>desktop_instruction</key>
		<dict>
			<key>first</key>
			<dict>
				<key>value</key>
				<string>Keyn vraagt in je browser of je wil inloggen.</string>
			</dict>
			<key>second</key>
			<dict>
				<key>value</key>
				<string>Je ontvangt een pushbericht op je telefoon met de vraag of je wil inloggen.</string>
			</dict>
			<key>third</key>
			<dict>
				<key>value</key>
				<string>Keyn vult je inloggegevens in de juiste velden.</string>
			</dict>
		</dict>
		<key>disclaimer</key>
		<dict>
			<key>value</key>
			<string>De betaling wordt in rekening gebracht via uw AppleID account als de aankoop is bevestigd. Het abonnement wordt automatisch vernieuwd, tenzij het minstens 24 uur voor het einde van de periode geannuleerd is. De verlenging wordt binnen 24 uur voor het einde van het lopende abonnement in rekening gebracht. Je kunt je abonnementen beheren en annuleren via je AppStore accountinstellingen na de aankoop. Bij de aankoop gaat u akkoord met onze</string>
		</dict>
		<key>discount</key>
		<dict>
			<key>value</key>
			<string>Bespaar 17%</string>
		</dict>
		<key>faq</key>
		<dict>
			<key>value</key>
			<string>FAQ</string>
		</dict>
		<key>feedback</key>
		<dict>
			<key>value</key>
			<string>Feedback</string>
		</dict>
		<key>feedback_description</key>
		<dict>
			<key>comment</key>
			<string>Description under feedback form</string>
			<key>value</key>
			<string>Gebruik dit formulier om ons feedback te geven :)</string>
		</dict>
		<key>feedback_footer</key>
		<dict>
			<key>value</key>
			<string>Help ons Keyn te verbeteren door ons te laten weten wat je er van vindt.</string>
		</dict>
		<key>feedback_submitted</key>
		<dict>
			<key>comment</key>
			<string>Message to the user after feedback has been submitted</string>
			<key>value</key>
			<string>Feedback verstuurd, bedankt!</string>
		</dict>
		<key>help</key>
		<dict>
			<key>comment</key>
			<string>The word for help</string>
			<key>value</key>
			<string>Help</string>
		</dict>
		<key>how_keyn_works</key>
		<dict>
			<key>value</key>
			<string>Hoe Keyn werkt</string>
		</dict>
		<key>how_keyn_works_on</key>
		<dict>
			<key>value</key>
			<string>Hoe Keyn werkt op</string>
		</dict>
		<key>jailbreak_warning</key>
		<dict>
			<key>value</key>
			<string>Dit apparaat lijkt gekraakt te zijn (jailbreak). Andere applicaties hebben mogelijk toegang tot je wachtwoorden</string>
		</dict>
		<key>keyn_premium</key>
		<dict>
			<key>value</key>
			<string>Keyn Premium</string>
		</dict>
		<key>legal</key>
		<dict>
			<key>comment</key>
			<string>The word for legal</string>
			<key>value</key>
			<string>Juridisch</string>
		</dict>
		<key>mobile</key>
		<dict>
			<key>value</key>
			<string>Mobiel</string>
		</dict>
		<key>mobile_instruction_&lt;iOS12</key>
		<dict>
			<key>first</key>
			<dict>
				<key>value</key>
				<string>Open Keyn om in te loggen op je telefoon.</string>
			</dict>
			<key>second</key>
			<dict>
				<key>value</key>
				<string>Kopieer je wachtwoord door er op te tikken.</string>
			</dict>
			<key>third</key>
			<dict>
				<key>value</key>
				<string>Keer terug naar de website en plak je wachtwoord.</string>
			</dict>
		</dict>
		<key>mobile_instruction_iOS12</key>
		<dict>
			<key>first</key>
			<dict>
				<key>value</key>
				<string>Om Keyn op je telefoon te gebruiken, moet je toestemming geven bij iOS.</string>
			</dict>
			<key>second</key>
			<dict>
				<key>value</key>
				<string>Wanneer je wilt inloggen, zal iOS Keyn automatisch vragen om je wachtwoord.</string>
			</dict>
			<key>third</key>
			<dict>
				<key>value</key>
				<string>Je kunt dan inloggen door het verzoek te autoriseren.</string>
			</dict>
		</dict>
		<key>move_data</key>
		<dict>
			<key>value</key>
			<string>Verhuis backup data</string>
		</dict>
		<key>news_from_keyn</key>
		<dict>
			<key>value</key>
			<string>Nieuws van Keyn</string>
		</dict>
		<key>paper_backup</key>
		<dict>
			<key>value</key>
			<string>Paper backup</string>
		</dict>
		<key>premium</key>
		<dict>
			<key>value</key>
			<string>Premium</string>
		</dict>
		<key>premium_beta</key>
		<dict>
			<key>value</key>
			<string>Keyn Premium is automatisch ingeschakeld als je deelneemt aan het betaprogramma</string>
		</dict>
		<key>premium_teams</key>
		<dict>
			<key>value</key>
			<string>Keyn Premium is automatisch ingeschakeld omdate je een actieve Keyn voor Teams sessie hebt.</string>
		</dict>
		<key>privacy</key>
		<dict>
			<key>comment</key>
			<string>The word for privacy</string>
			<key>value</key>
			<string>Privacy</string>
		</dict>
		<key>privacy_beta_explanation</key>
		<dict>
			<key>value</key>
			<string>Gebruiksstatistieken worden automatisch gedeeld als je de betaversie gebruikt. Je kunt hier meer over lezen in Keyn's privacy policy en de algemene voorwaarden van Testflight.</string>
		</dict>
		<key>privacy_explanation</key>
		<dict>
			<key>value</key>
			<string>Het delen van foutmeldingen en gebruiksstatistieken helpt ons veel om Keyn te verbeteren.</string>
		</dict>
		<key>privacy_policy</key>
		<dict>
			<key>value</key>
			<string>Privacy policy</string>
		</dict>
		<key>read_more</key>
		<dict>
			<key>value</key>
			<string>Lees meer</string>
		</dict>
		<key>reset_keyn_button</key>
		<dict>
			<key>value</key>
			<string>Reset Keyn</string>
		</dict>
		<key>reset_keyn_warning</key>
		<dict>
			<key>comment</key>
			<string>Alert before deleting local data</string>
			<key>value</key>
			<string>⚠️ Met het resetten van Keyn verwijder je alle gegevens op de telefoon. Zorg ervoor dat je de paper back-up hebt genoteerd.</string>
		</dict>
		<key>reset_warning</key>
		<dict>
			<key>comment</key>
			<string>Description under reset Keyn</string>
			<key>value</key>
			<string>Met het resetten van Keyn verwijder je alle gegevens op de telefoon. Je kunt altijd je accounts herstellen met de paper backup.</string>
		</dict>
		<key>restore_failed</key>
		<dict>
			<key>value</key>
			<string>Geen actief abonnement gevonden</string>
		</dict>
		<key>restore_successful</key>
		<dict>
			<key>value</key>
			<string>Je aankoop is hersteld</string>
		</dict>
		<key>settings</key>
		<dict>
			<key>comment</key>
			<string>The word for settings</string>
			<key>value</key>
			<string>Instellingen</string>
		</dict>
		<key>share_analytics</key>
		<dict>
			<key>value</key>
			<string>Deel gebruiksstatistieken</string>
		</dict>
		<key>share_errors</key>
		<dict>
			<key>value</key>
			<string>Deel foutmeldingen</string>
		</dict>
		<key>success</key>
		<dict>
			<key>value</key>
			<string>Gelukt</string>
		</dict>
		<key>terms_of_use</key>
		<dict>
			<key>value</key>
			<string>Algemene voorwaarden</string>
		</dict>
		<key>version</key>
		<dict>
			<key>value</key>
			<string>Versie</string>
		</dict>
	</dict>
	<key>storekit</key>
	<dict>
		<key>choose_plan</key>
		<dict>
			<key>value</key>
			<string>Kies je type abonnement</string>
		</dict>
		<key>couldNotFind</key>
		<dict>
			<key>value</key>
			<string>Kon bronbestand niet vinden</string>
		</dict>
		<key>deferred</key>
		<dict>
			<key>value</key>
			<string>Sta gebruiker toe je app te blijven gebruiken</string>
		</dict>
		<key>deliverContent</key>
		<dict>
			<key>value</key>
			<string>Lever inhoud voor</string>
		</dict>
		<key>error</key>
		<dict>
			<key>value</key>
			<string>Fout: </string>
		</dict>
		<key>failed</key>
		<dict>
			<key>value</key>
			<string>mislukt</string>
		</dict>
		<key>noRestorablePurchases</key>
		<dict>
			<key>value</key>
			<string>Geen herstelbare aankopen gevonden.</string>
		</dict>
		<key>purchase</key>
		<dict>
			<key>value</key>
			<string>Koop</string>
		</dict>
		<key>purchaseOf</key>
		<dict>
			<key>value</key>
			<string>Aankoop van</string>
		</dict>
		<key>removed</key>
		<dict>
			<key>value</key>
			<string>is verwijderd van de betalingswachtrij</string>
		</dict>
		<key>restorable</key>
		<dict>
			<key>value</key>
			<string>Alle herstelbare transacties zijn verwerkt door de betalingswachtrij</string>
		</dict>
		<key>restore_button</key>
		<dict>
			<key>value</key>
			<string>Ik heb al Keyn Premium</string>
		</dict>
		<key>status</key>
		<dict>
			<key>value</key>
			<string>Status</string>
		</dict>
		<key>title</key>
		<dict>
			<key>value</key>
			<string>Met Keyn Premium kun je zoveel accounts toevoegen als je wilt.</string>
		</dict>
		<key>unknownDefault</key>
		<dict>
			<key>value</key>
			<string>Onbekende betalingstransactie</string>
		</dict>
		<key>updateResource</key>
		<dict>
			<key>value</key>
			<string>Update het met je product ID's om de productinformatie op te halen</string>
		</dict>
	</dict>
	<key>tabs</key>
	<dict>
		<key>accounts</key>
		<dict>
			<key>value</key>
			<string>Accounts</string>
		</dict>
		<key>devices</key>
		<dict>
			<key>value</key>
			<string>Apparaten</string>
		</dict>
		<key>settings</key>
		<dict>
			<key>value</key>
			<string>Instellingen</string>
		</dict>
	</dict>
	<key>urls</key>
	<dict>
		<key>faq</key>
		<dict>
			<key>value</key>
			<string>https://keyn.app/nl/faq_raw</string>
		</dict>
		<key>jailbreak</key>
		<dict>
			<key>value</key>
			<string>https://keyn.app/nl/faq#jailbreak</string>
		</dict>
	</dict>
</dict>
</plist><|MERGE_RESOLUTION|>--- conflicted
+++ resolved
@@ -248,7 +248,6 @@
 			<key>value</key>
 			<string>Websites</string>
 		</dict>
-<<<<<<< HEAD
 		<key>team_role_footer</key>
 		<dict>
 			<key>value</key>
@@ -268,7 +267,6 @@
 		<dict>
 			<key>value</key>
 			<string>Gebruikers</string>
-=======
 		<key>sort</key>
 		<dict>
 			<key>value</key>
@@ -278,7 +276,6 @@
 		<dict>
 			<key>value</key>
 			<string>Team</string>
->>>>>>> 2b004a03
 		</dict>
 		<key>time_based</key>
 		<dict>
