--- conflicted
+++ resolved
@@ -107,7 +107,6 @@
     value: The secret that was shared by the website
   sites_header:
     value: Websites
-<<<<<<< HEAD
   team_role_footer:
     value: Choose which roles should have access to this account.
   team_role_header:
@@ -116,12 +115,10 @@
     value: Choose which users should have access to this account.
   team_user_header:
     value: Users
-=======
   sort:
     value: Sort
   team:
     value: Team
->>>>>>> 2b004a03
   time_based:
     value: Time-based
   two_fa_instruction:
