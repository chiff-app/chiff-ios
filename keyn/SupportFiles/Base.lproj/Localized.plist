<?xml version="1.0" encoding="UTF-8"?>
<!DOCTYPE plist PUBLIC "-//Apple//DTD PLIST 1.0//EN" "http://www.apple.com/DTDs/PropertyList-1.0.dtd">
<plist version="1.0">
<dict>
	<key>accounts</key>
	<dict>
		<key>2fa</key>
		<dict>
			<key>value</key>
			<string>2FA code</string>
		</dict>
		<key>2fa_description</key>
		<dict>
			<key>value</key>
			<string>The 2FA code can be used if the website offers the possibility to add a one-time password as a second authentication factor.</string>
		</dict>
		<key>account_details</key>
		<dict>
			<key>value</key>
			<string>Accounts details</string>
		</dict>
		<key>add_2fa</key>
		<dict>
			<key>value</key>
			<string>Add 2FA code</string>
		</dict>
		<key>add_2fa_code</key>
		<dict>
			<key>value</key>
			<string>Add 2FA-code to</string>
		</dict>
		<key>add_account</key>
		<dict>
			<key>value</key>
			<string>Add account</string>
		</dict>
		<key>add_instructions</key>
		<dict>
			<key>first</key>
			<dict>
				<key>value</key>
				<string>Go to your computer.</string>
			</dict>
			<key>second</key>
			<dict>
				<key>value</key>
				<string>Log in as you'd normally do.</string>
			</dict>
			<key>third</key>
			<dict>
				<key>value</key>
				<string>Keyn asks you to add the website.</string>
			</dict>
		</dict>
		<key>add_role</key>
		<dict>
			<key>value</key>
			<string>Add roles</string>
		</dict>
		<key>add_to_team</key>
		<dict>
			<key>value</key>
			<string>Add to team</string>
		</dict>
		<key>add_user</key>
		<dict>
			<key>value</key>
			<string>Add users</string>
		</dict>
		<key>adding_account</key>
		<dict>
			<key>value</key>
			<string>Adding an account</string>
		</dict>
		<key>all</key>
		<dict>
			<key>value</key>
			<string>All</string>
		</dict>
		<key>alphabetically</key>
		<dict>
			<key>value</key>
			<string>Alphabetically</string>
		</dict>
		<key>alternative_add</key>
		<dict>
			<key>value</key>
			<string>Alternatively, you can add an account manually.</string>
		</dict>
		<key>choose</key>
		<dict>
			<key>value</key>
			<string>Choose an account to fill the credentials.</string>
		</dict>
		<key>code</key>
		<dict>
			<key>value</key>
			<string>Code</string>
		</dict>
		<key>convert_to_team_footer</key>
		<dict>
			<key>value</key>
			<string>Choose the roles and users that should have access to this account.</string>
		</dict>
		<key>convert_to_team_header</key>
		<dict>
			<key>value</key>
			<string>Access rights</string>
		</dict>
		<key>convert_to_team_title</key>
		<dict>
			<key>start</key>
			<integer>4</integer>
			<key>value</key>
			<string>Add %@ to %@.</string>
		</dict>
		<key>convert_to_team_warning</key>
		<dict>
			<key>value</key>
			<string>⚠️ Converting this account to a team account may give others access to your password.</string>
		</dict>
		<key>copied</key>
		<dict>
			<key>comment</key>
			<string>Show the user that a value has been copied</string>
			<key>value</key>
			<string>Copied</string>
		</dict>
		<key>delete_account</key>
		<dict>
			<key>value</key>
			<string>Delete account</string>
		</dict>
		<key>didnt_save</key>
		<dict>
			<key>value</key>
			<string>You didn’t save any of your accounts yet.</string>
		</dict>
		<key>enabled</key>
		<dict>
			<key>value</key>
			<string>Enabled</string>
		</dict>
		<key>footer</key>
		<dict>
			<key>value</key>
			<string>You can save up to 8 accounts in your free Keyn plan. Upgrade to Keyn Premium to save more.</string>
		</dict>
		<key>footer_account_enabled</key>
		<dict>
			<key>value</key>
			<string>You can enable 8 accounts to use with your computer. Upgrade to Keyn Premium to log in with more.</string>
		</dict>
		<key>footer_account_overflow</key>
		<dict>
			<key>value</key>
			<string>Only 8 accounts can be used to log in to your computer. Upgrade to Keyn Premium to log in with more.</string>
		</dict>
		<key>footer_unlimited</key>
		<dict>
			<key>value</key>
			<string>You can save as many accounts as you want.</string>
		</dict>
		<key>mode</key>
		<dict>
			<key>value</key>
			<string>Mode</string>
		</dict>
		<key>mode_description</key>
		<dict>
			<key>value</key>
			<string>Codes can either be time-based or counter-based</string>
		</dict>
		<key>mostly</key>
		<dict>
			<key>value</key>
			<string>Mostly used</string>
		</dict>
		<key>my_accounts</key>
		<dict>
			<key>value</key>
			<string>My accounts</string>
		</dict>
		<key>name</key>
		<dict>
			<key>value</key>
			<string>Name</string>
		</dict>
		<key>no_password</key>
		<dict>
			<key>value</key>
			<string>No password set</string>
		</dict>
		<key>number_of_roles</key>
		<dict>
			<key>value</key>
			<string>%@ roles</string>
		</dict>
		<key>number_of_users</key>
		<dict>
			<key>value</key>
			<string>%@ users</string>
		</dict>
		<key>password</key>
		<dict>
			<key>value</key>
			<string>Password</string>
		</dict>
		<key>personal</key>
		<dict>
			<key>value</key>
			<string>Personal</string>
		</dict>
		<key>recently</key>
		<dict>
			<key>value</key>
			<string>Recently used</string>
		</dict>
		<key>report</key>
		<dict>
			<key>value</key>
			<string>Report</string>
		</dict>
		<key>scan_2fa</key>
		<dict>
			<key>value</key>
			<string>Scan the QR code to add the 2FA code for</string>
		</dict>
		<key>scan_qr</key>
		<dict>
			<key>comment</key>
			<string>Cell title for scanning qr code for OTP</string>
			<key>value</key>
			<string>Scan QR</string>
		</dict>
		<key>secret</key>
		<dict>
			<key>value</key>
			<string>Secret</string>
		</dict>
		<key>secret_description</key>
		<dict>
			<key>value</key>
			<string>The secret that was shared by the website</string>
		</dict>
		<key>sites_header</key>
		<dict>
			<key>value</key>
			<string>Websites</string>
		</dict>
<<<<<<< HEAD
		<key>team_role_footer</key>
		<dict>
			<key>value</key>
			<string>Choose which roles should have access to this account.</string>
		</dict>
		<key>team_role_header</key>
		<dict>
			<key>value</key>
			<string>Roles</string>
		</dict>
		<key>team_user_footer</key>
		<dict>
			<key>value</key>
			<string>Choose which users should have access to this account.</string>
		</dict>
		<key>team_user_header</key>
		<dict>
			<key>value</key>
			<string>Users</string>
=======
		<key>sort</key>
		<dict>
			<key>value</key>
			<string>Sort</string>
		</dict>
		<key>team</key>
		<dict>
			<key>value</key>
			<string>Team</string>
>>>>>>> e61cb227
		</dict>
		<key>time_based</key>
		<dict>
			<key>value</key>
			<string>Time-based</string>
		</dict>
		<key>two_fa_instruction</key>
		<dict>
			<key>comment</key>
			<string>Instruct the user to scan a 2FA-code</string>
			<key>value</key>
			<string>Scan the QR-code to add the 2FA-code for</string>
		</dict>
		<key>update_2fa_code</key>
		<dict>
			<key>value</key>
			<string>Update 2FA-code for</string>
		</dict>
		<key>upgrade</key>
		<dict>
			<key>value</key>
			<string>Upgrade</string>
		</dict>
		<key>url</key>
		<dict>
			<key>value</key>
			<string>URL</string>
		</dict>
		<key>url_warning</key>
		<dict>
			<key>value</key>
			<string>⚠️ Keyn doesn't work if the URL is incorrect.</string>
		</dict>
		<key>user_details</key>
		<dict>
			<key>value</key>
			<string>User details</string>
		</dict>
		<key>username</key>
		<dict>
			<key>value</key>
			<string>Username</string>
		</dict>
		<key>webauthn_enabled</key>
		<dict>
			<key>value</key>
			<string>WebAuthn is enabled ⭐ 🗝️</string>
		</dict>
		<key>website_details</key>
		<dict>
			<key>value</key>
			<string>Website details</string>
		</dict>
	</dict>
	<key>backup</key>
	<dict>
		<key>check_text</key>
		<dict>
			<key>value</key>
			<string>To make sure everything was written down correctly, please enter te following words from your paper to continue</string>
		</dict>
		<key>complete</key>
		<dict>
			<key>value</key>
			<string>Complete</string>
		</dict>
		<key>explanation</key>
		<dict>
			<key>first</key>
			<dict>
				<key>value</key>
				<string>Keyn keeps your passwords in a safe and only your phone has the key.</string>
			</dict>
			<key>second</key>
			<dict>
				<key>value</key>
				<string>So if your phone gets lost or stolen, you need a backup, something that's not on your phone.</string>
			</dict>
			<key>third</key>
			<dict>
				<key>value</key>
				<string>Words are easy to write down, but one word wouldn't be secure, so we're giving you 12. Write them down and store them in a safe place.</string>
			</dict>
		</dict>
		<key>final_check</key>
		<dict>
			<key>value</key>
			<string>One final check</string>
		</dict>
		<key>great</key>
		<dict>
			<key>value</key>
			<string>Great! Now store your paper backup in a safe place</string>
		</dict>
		<key>if_stolen</key>
		<dict>
			<key>value</key>
			<string>If your phone gets lost or stolen, you can recover all your accounts by entering the words on your new phone.</string>
		</dict>
		<key>next</key>
		<dict>
			<key>value</key>
			<string>Next</string>
		</dict>
		<key>please_write_down</key>
		<dict>
			<key>value</key>
			<string>Please write down</string>
		</dict>
		<key>previous</key>
		<dict>
			<key>value</key>
			<string>Previous</string>
		</dict>
		<key>retrieve</key>
		<dict>
			<key>value</key>
			<string>Retrieve paper backup</string>
		</dict>
		<key>return_to_settings</key>
		<dict>
			<key>value</key>
			<string>Return to settings</string>
		</dict>
		<key>start_backup</key>
		<dict>
			<key>value</key>
			<string>Start backing up</string>
		</dict>
		<key>the</key>
		<dict>
			<key>comment</key>
			<string>For the word 'word'</string>
			<key>value</key>
			<string>the</string>
		</dict>
		<key>what_if</key>
		<dict>
			<key>value</key>
			<string>What if your phone gets lost or stolen?</string>
		</dict>
		<key>word</key>
		<dict>
			<key>comment</key>
			<string>The word for word</string>
			<key>value</key>
			<string>word</string>
		</dict>
		<key>word_is</key>
		<dict>
			<key>value</key>
			<string>word is</string>
		</dict>
	</dict>
	<key>date_components</key>
	<dict>
		<key>ago</key>
		<dict>
			<key>value</key>
			<string>ago</string>
		</dict>
		<key>day</key>
		<dict>
			<key>future_singular</key>
			<dict>
				<key>value</key>
				<string>Tomorrow</string>
			</dict>
			<key>past_singular</key>
			<dict>
				<key>value</key>
				<string>Yesterday</string>
			</dict>
			<key>plural_unit</key>
			<dict>
				<key>value</key>
				<string>days</string>
			</dict>
			<key>singular_unit</key>
			<dict>
				<key>value</key>
				<string>day</string>
			</dict>
		</dict>
		<key>hour</key>
		<dict>
			<key>future_singular</key>
			<dict>
				<key>value</key>
				<string>In an hour</string>
			</dict>
			<key>past_singular</key>
			<dict>
				<key>value</key>
				<string>An hour ago</string>
			</dict>
			<key>plural_unit</key>
			<dict>
				<key>value</key>
				<string>hours</string>
			</dict>
			<key>singular_unit</key>
			<dict>
				<key>value</key>
				<string>hour</string>
			</dict>
		</dict>
		<key>in</key>
		<dict>
			<key>value</key>
			<string>in</string>
		</dict>
		<key>just_now</key>
		<dict>
			<key>value</key>
			<string>Just now</string>
		</dict>
		<key>less_than_minute</key>
		<dict>
			<key>value</key>
			<string>Less than a minute ago</string>
		</dict>
		<key>minute</key>
		<dict>
			<key>future_singular</key>
			<dict>
				<key>value</key>
				<string>In a minute</string>
			</dict>
			<key>past_singular</key>
			<dict>
				<key>value</key>
				<string>A minute ago</string>
			</dict>
			<key>plural_unit</key>
			<dict>
				<key>value</key>
				<string>minutes</string>
			</dict>
			<key>singular_unit</key>
			<dict>
				<key>value</key>
				<string>minute</string>
			</dict>
		</dict>
		<key>month</key>
		<dict>
			<key>future_singular</key>
			<dict>
				<key>value</key>
				<string>Next month</string>
			</dict>
			<key>past_singular</key>
			<dict>
				<key>value</key>
				<string>Last month</string>
			</dict>
			<key>plural_unit</key>
			<dict>
				<key>value</key>
				<string>months</string>
			</dict>
			<key>singular_unit</key>
			<dict>
				<key>value</key>
				<string>month</string>
			</dict>
		</dict>
		<key>second</key>
		<dict>
			<key>future_singular</key>
			<dict>
				<key>value</key>
				<string>Just now</string>
			</dict>
			<key>past_singular</key>
			<dict>
				<key>value</key>
				<string>Just now</string>
			</dict>
			<key>plural_unit</key>
			<dict>
				<key>value</key>
				<string>seconds</string>
			</dict>
			<key>singular_unit</key>
			<dict>
				<key>value</key>
				<string>second</string>
			</dict>
		</dict>
		<key>week</key>
		<dict>
			<key>future_singular</key>
			<dict>
				<key>value</key>
				<string>Next week</string>
			</dict>
			<key>past_singular</key>
			<dict>
				<key>value</key>
				<string>Last week</string>
			</dict>
			<key>plural_unit</key>
			<dict>
				<key>value</key>
				<string>weeks</string>
			</dict>
			<key>singular_unit</key>
			<dict>
				<key>value</key>
				<string>week</string>
			</dict>
		</dict>
		<key>year</key>
		<dict>
			<key>future_singular</key>
			<dict>
				<key>value</key>
				<string>Next year</string>
			</dict>
			<key>past_singular</key>
			<dict>
				<key>value</key>
				<string>Last year</string>
			</dict>
			<key>plural_unit</key>
			<dict>
				<key>value</key>
				<string>years</string>
			</dict>
			<key>singular_unit</key>
			<dict>
				<key>value</key>
				<string>year</string>
			</dict>
		</dict>
	</dict>
	<key>devices</key>
	<dict>
		<key>admin</key>
		<dict>
			<key>value</key>
			<string>Admin</string>
		</dict>
		<key>auxiliary_title</key>
		<dict>
			<key>value</key>
			<string>Last activity:</string>
		</dict>
		<key>created</key>
		<dict>
			<key>value</key>
			<string>Created:</string>
		</dict>
		<key>devices</key>
		<dict>
			<key>comment</key>
			<string>Section title for devices</string>
			<key>value</key>
			<string>devices</string>
		</dict>
		<key>end_session</key>
		<dict>
			<key>value</key>
			<string>End session</string>
		</dict>
		<key>footer</key>
		<dict>
			<key>value</key>
			<string>You can pair with as many devices as you want.</string>
		</dict>
		<key>never</key>
		<dict>
			<key>value</key>
			<string>nooit</string>
		</dict>
		<key>no_push_warning_text</key>
		<dict>
			<key>value</key>
			<string>But you can only use Keyn to log in to other devices if  you enable push notifications.

You can allow Keyn to send notifications via Settings &gt; Keyn &gt; Notifications.

Choose 'Allow Notifications' under 'Notifications'.</string>
		</dict>
		<key>no_push_warning_title</key>
		<dict>
			<key>value</key>
			<string>We don't want to push you...</string>
		</dict>
		<key>on</key>
		<dict>
			<key>value</key>
			<string>on</string>
		</dict>
		<key>open_settings</key>
		<dict>
			<key>value</key>
			<string>Open settings</string>
		</dict>
		<key>paired_devices</key>
		<dict>
			<key>value</key>
			<string>My paired devices</string>
		</dict>
		<key>pairing</key>
		<dict>
			<key>value</key>
			<string>Pairing</string>
		</dict>
		<key>pairing_instruction</key>
		<dict>
			<key>comment</key>
			<string>Instruction shown above the qr-code scanner</string>
			<key>value</key>
			<string>Go to keyn.app/go</string>
		</dict>
		<key>pairing_instruction_two</key>
		<dict>
			<key>value</key>
			<string>Scan the QR-code.</string>
		</dict>
		<key>scan_qr</key>
		<dict>
			<key>comment</key>
			<string>Cell title for scanning qr code</string>
			<key>value</key>
			<string>Set up computer</string>
		</dict>
		<key>session_detail_footer</key>
		<dict>
			<key>value</key>
			<string>You can always pair again with your device by scanning the QR-code.</string>
		</dict>
		<key>session_detail_header</key>
		<dict>
			<key>value</key>
			<string>Session details</string>
		</dict>
		<key>session_name</key>
		<dict>
			<key>value</key>
			<string>Name</string>
		</dict>
		<key>session_name_example</key>
		<dict>
			<key>value</key>
			<string>Example @ work</string>
		</dict>
		<key>start_pairing</key>
		<dict>
			<key>value</key>
			<string>You haven't set up Keyn on your computer yet.</string>
		</dict>
		<key>team_auxiliary_title</key>
		<dict>
			<key>value</key>
			<string>Team accounts:</string>
		</dict>
		<key>team_session_admin_detail_footer</key>
		<dict>
			<key>value</key>
			<string>You are the admin of this team 🎉.\nIf you don't want this burden, you can end the session in the admin panel.</string>
		</dict>
		<key>team_session_detail_footer</key>
		<dict>
			<key>value</key>
			<string>You will lose access to all shared accounts by ending the team session.</string>
		</dict>
		<key>team_session_detail_header</key>
		<dict>
			<key>value</key>
			<string>Team details</string>
		</dict>
		<key>unknown</key>
		<dict>
			<key>value</key>
			<string>Unknown</string>
		</dict>
	</dict>
	<key>errors</key>
	<dict>
		<key>add_otp</key>
		<dict>
			<key>value</key>
			<string>Error adding OTP token</string>
		</dict>
		<key>api_error</key>
		<dict>
			<key>comment</key>
			<string>An error thrown by the API</string>
			<key>value</key>
			<string>A network error occured</string>
		</dict>
		<key>authentication_error</key>
		<dict>
			<key>comment</key>
			<string>Error in the authentication process to the phone, e.g. TouchID</string>
			<key>value</key>
			<string>Authentication error</string>
		</dict>
		<key>camera_denied</key>
		<dict>
			<key>value</key>
			<string>You can only pair with a computer when camera is enabled. You can do this in Settings.</string>
		</dict>
		<key>convert_to_team</key>
		<dict>
			<key>value</key>
			<string>Error converting to team account</string>
		</dict>
		<key>corrupted_data</key>
		<dict>
			<key>value</key>
			<string>Unreadable data error</string>
		</dict>
		<key>creating_team</key>
		<dict>
			<key>value</key>
			<string>Error creating team</string>
		</dict>
		<key>delete_url</key>
		<dict>
			<key>comment</key>
			<string>Error deleting url</string>
			<key>value</key>
			<string>Error deleting URL</string>
		</dict>
		<key>deleting</key>
		<dict>
			<key>value</key>
			<string>Error deleting backup data</string>
		</dict>
		<key>deleting_account</key>
		<dict>
			<key>value</key>
			<string>Error deleting account</string>
		</dict>
		<key>error</key>
		<dict>
			<key>value</key>
			<string>Error</string>
		</dict>
		<key>failed_accounts_message</key>
		<dict>
			<key>value</key>
			<string>Keyn was unable to restore %d of the %d accounts.</string>
		</dict>
		<key>failed_accounts_title</key>
		<dict>
			<key>value</key>
			<string>Recovery error</string>
		</dict>
		<key>failed_teams_and_accounts_message</key>
		<dict>
			<key>value</key>
			<string>Keyn was unable to restore %d of the %d accounts and  %d of the %d teams.</string>
		</dict>
		<key>failed_teams_message</key>
		<dict>
			<key>value</key>
			<string>Keyn was unable to restore %d of the %d teams.</string>
		</dict>
		<key>generic_error</key>
		<dict>
			<key>comment</key>
			<string>A generic error description</string>
			<key>value</key>
			<string>An error occured.</string>
		</dict>
		<key>generic_problem</key>
		<dict>
			<key>comment</key>
			<string>A generic problem description</string>
			<key>value</key>
			<string>There was a problem</string>
		</dict>
		<key>local_authentication</key>
		<dict>
			<key>biometry_not_available</key>
			<dict>
				<key>value</key>
				<string>Authentication could not start, because biometry is not available on the device.</string>
			</dict>
			<key>biometry_not_enrolled</key>
			<dict>
				<key>value</key>
				<string>Authentication could not start, because biometry has no enrolled identities.</string>
			</dict>
			<key>generic</key>
			<dict>
				<key>value</key>
				<string>An authentication error occurred.</string>
			</dict>
			<key>passcode_not_set</key>
			<dict>
				<key>value</key>
				<string>Authentication could not start, because passcode is not set on the device.</string>
			</dict>
		</dict>
		<key>moving_data</key>
		<dict>
			<key>value</key>
			<string>Error moving backup data.</string>
		</dict>
		<key>no_admin</key>
		<dict>
			<key>value</key>
			<string>You are not the team admin.</string>
		</dict>
		<key>no_camera</key>
		<dict>
			<key>comment</key>
			<string>The camera is not available</string>
			<key>value</key>
			<string>Camera not available</string>
		</dict>
		<key>no_push_notifications</key>
		<dict>
			<key>comment</key>
			<string>Error when push notifications are not available</string>
			<key>value</key>
			<string>Unfortunately, Keyn doesn't work without push notifications :(

Turn them on if you want to use Keyn. You can do this in Settings &gt; Keyn &gt; Notifications.</string>
		</dict>
		<key>no_team</key>
		<dict>
			<key>value</key>
			<string>You are not part of a team.</string>
		</dict>
		<key>only_admins</key>
		<dict>
			<key>value</key>
			<string>Only admins are allowed to perform this action.</string>
		</dict>
		<key>otp_fetch</key>
		<dict>
			<key>comment</key>
			<string>Error retrieving the OTP-code</string>
			<key>value</key>
			<string>Error retrieving the OTP-code</string>
		</dict>
		<key>password_error</key>
		<dict>
			<key>comment</key>
			<string>Error fetching password</string>
			<key>value</key>
			<string>Error fetching password</string>
		</dict>
		<key>push_notifications_error</key>
		<dict>
			<key>comment</key>
			<string>Error when push notifications are not available</string>
			<key>value</key>
			<string>There was an error registering for push notifications.</string>
		</dict>
		<key>qr_scanned_twice</key>
		<dict>
			<key>comment</key>
			<string>This QR-code was already scanned.</string>
			<key>value</key>
			<string>This QR-code was already scanned.</string>
		</dict>
		<key>restoring_team</key>
		<dict>
			<key>value</key>
			<string>Error restoring team</string>
		</dict>
		<key>save_account</key>
		<dict>
			<key>comment</key>
			<string>Error saving account</string>
			<key>value</key>
			<string>Error saving account</string>
		</dict>
		<key>seed_creation</key>
		<dict>
			<key>comment</key>
			<string>This may occur during the initialisation process</string>
			<key>value</key>
			<string>Error generating seed</string>
		</dict>
		<key>seed_exists</key>
		<dict>
			<key>value</key>
			<string>Keyn already initialized</string>
		</dict>
		<key>seed_restore</key>
		<dict>
			<key>value</key>
			<string>Error restoring backup</string>
		</dict>
		<key>session_delete</key>
		<dict>
			<key>value</key>
			<string>Error deleting account</string>
		</dict>
		<key>session_error_no_endpoint</key>
		<dict>
			<key>comment</key>
			<string>There was no endpoint found</string>
			<key>value</key>
			<string>There is no AWS endpoint in the session data.</string>
		</dict>
		<key>session_invalid</key>
		<dict>
			<key>value</key>
			<string>This QR-code is invalid</string>
		</dict>
		<key>session_not_found</key>
		<dict>
			<key>value</key>
			<string>Session was not found.</string>
		</dict>
		<key>subscribing</key>
		<dict>
			<key>value</key>
			<string>Error subscribing to info notifications</string>
		</dict>
		<key>token_creation</key>
		<dict>
			<key>value</key>
			<string>Error creating OTP token</string>
		</dict>
		<key>undecodable_qr</key>
		<dict>
			<key>comment</key>
			<string>The QR-code could not be decoded.</string>
			<key>value</key>
			<string>This QR-code could not be decoded.</string>
		</dict>
		<key>unsubscribing</key>
		<dict>
			<key>value</key>
			<string>Error unsubscribing to info notifications</string>
		</dict>
	</dict>
	<key>feedback</key>
	<dict>
		<key>add_site</key>
		<dict>
			<key>value</key>
			<string>Adding site</string>
		</dict>
		<key>additional_info</key>
		<dict>
			<key>value</key>
			<string>Anything you want to add?</string>
		</dict>
		<key>change_password</key>
		<dict>
			<key>value</key>
			<string>Changing password</string>
		</dict>
		<key>feedback</key>
		<dict>
			<key>value</key>
			<string>Did you find a bug? Please let us know! We're also happy to hear your opinion on Keyn or suggestions for improvements.</string>
		</dict>
		<key>finish</key>
		<dict>
			<key>value</key>
			<string>Finish</string>
		</dict>
		<key>logging_in</key>
		<dict>
			<key>value</key>
			<string>Logging in</string>
		</dict>
		<key>next</key>
		<dict>
			<key>value</key>
			<string>Next</string>
		</dict>
		<key>no</key>
		<dict>
			<key>value</key>
			<string>No</string>
		</dict>
		<key>send</key>
		<dict>
			<key>value</key>
			<string>Send</string>
		</dict>
		<key>start</key>
		<dict>
			<key>value</key>
			<string>Start</string>
		</dict>
		<key>submit</key>
		<dict>
			<key>value</key>
			<string>Submit</string>
		</dict>
		<key>thanks</key>
		<dict>
			<key>value</key>
			<string>That was all.
Thank you!</string>
		</dict>
		<key>use_help</key>
		<dict>
			<key>value</key>
			<string>We could use your help</string>
		</dict>
		<key>what_did_not_work</key>
		<dict>
			<key>value</key>
			<string>What didn't work?</string>
		</dict>
		<key>yes</key>
		<dict>
			<key>value</key>
			<string>Yes</string>
		</dict>
	</dict>
	<key>initialization</key>
	<dict>
		<key>agree</key>
		<dict>
			<key>value</key>
			<string>Agree</string>
		</dict>
		<key>all_set_up</key>
		<dict>
			<key>value</key>
			<string>You're all set up! 🎉</string>
		</dict>
		<key>begin_passwordless</key>
		<dict>
			<key>value</key>
			<string>Let's begin your passwordless life.</string>
		</dict>
		<key>byebye</key>
		<dict>
			<key>value</key>
			<string>Bye bye forgetting passwords, hello Keyn</string>
		</dict>
		<key>change</key>
		<dict>
			<key>value</key>
			<string>You can always change this later in settings</string>
		</dict>
		<key>disagree</key>
		<dict>
			<key>value</key>
			<string>Disagree</string>
		</dict>
		<key>enable</key>
		<dict>
			<key>value</key>
			<string>Enable</string>
		</dict>
		<key>enter_words</key>
		<dict>
			<key>value</key>
			<string>Enter the words of your paper backup to recover your passwords</string>
		</dict>
		<key>face_id</key>
		<dict>
			<key>value</key>
			<string>face recognition</string>
		</dict>
		<key>finish</key>
		<dict>
			<key>value</key>
			<string>Finish</string>
		</dict>
		<key>from_today</key>
		<dict>
			<key>value</key>
			<string> on any website from now on.</string>
		</dict>
		<key>get_started</key>
		<dict>
			<key>value</key>
			<string>Let's get started</string>
		</dict>
		<key>initialize_keyn</key>
		<dict>
			<key>comment</key>
			<string>This is provided as a reason for authenticating the first time.</string>
			<key>value</key>
			<string>This is how you log in from now on</string>
		</dict>
		<key>keyn_uses_push</key>
		<dict>
			<key>value</key>
			<string>To log in to your computer, Keyn uses push notifications.</string>
		</dict>
		<key>learn_more</key>
		<dict>
			<key>value</key>
			<string>Learn more</string>
		</dict>
		<key>lets_go</key>
		<dict>
			<key>value</key>
			<string>Let's go!</string>
		</dict>
		<key>log_in_with</key>
		<dict>
			<key>value</key>
			<string>Log in with </string>
		</dict>
		<key>no_pushing</key>
		<dict>
			<key>value</key>
			<string>We don't want to push you...</string>
		</dict>
		<key>one_minute_away</key>
		<dict>
			<key>value</key>
			<string>You're 1 minute away from forgetting your passwords</string>
		</dict>
		<key>recover</key>
		<dict>
			<key>value</key>
			<string>Recover from backup</string>
		</dict>
		<key>scan_qr</key>
		<dict>
			<key>value</key>
			<string>Scan QR code</string>
		</dict>
		<key>setup_keyn</key>
		<dict>
			<key>comment</key>
			<string></string>
			<key>value</key>
			<string>Setup Keyn</string>
		</dict>
		<key>share_analytics</key>
		<dict>
			<key>value</key>
			<string>Share usage statistics</string>
		</dict>
		<key>share_errors</key>
		<dict>
			<key>value</key>
			<string>Share error data</string>
		</dict>
		<key>start_using_keyn</key>
		<dict>
			<key>value</key>
			<string>Start using Keyn</string>
		</dict>
		<key>touch_id</key>
		<dict>
			<key>value</key>
			<string>your fingerprint</string>
		</dict>
		<key>try_later</key>
		<dict>
			<key>value</key>
			<string>Try later</string>
		</dict>
		<key>welcome_text</key>
		<dict>
			<key>value</key>
			<string>Keyn allows you to log in to any website using your phone</string>
		</dict>
		<key>working</key>
		<dict>
			<key>value</key>
			<string>You can greatly help us by sharing usage statistics and error data with us. 

Sensitive data is never shared and everything is anonymous.</string>
		</dict>
	</dict>
	<key>notifications</key>
	<dict>
		<key>accounts_from</key>
		<dict>
			<key>value</key>
			<string>%@ accounts from %@.</string>
		</dict>
		<key>add_account</key>
		<dict>
			<key>value</key>
			<string>Add account</string>
		</dict>
		<key>add_accounts</key>
		<dict>
			<key>value</key>
			<string>Add accounts</string>
		</dict>
		<key>change_password</key>
		<dict>
			<key>value</key>
			<string>Change password</string>
		</dict>
		<key>end_session</key>
		<dict>
			<key>value</key>
			<string>Session ended</string>
		</dict>
		<key>fill_password</key>
		<dict>
			<key>value</key>
			<string>Fill password</string>
		</dict>
		<key>login</key>
		<dict>
			<key>value</key>
			<string>Login</string>
		</dict>
		<key>onboarding_reminder_message</key>
		<dict>
			<key>first</key>
			<dict>
				<key>value</key>
				<string>You only have to pair your phone with your computer and you can log in without passwords! 🎉🎉</string>
			</dict>
			<key>second</key>
			<dict>
				<key>value</key>
				<string>You're only one step away from logging in without passwords. 💪😃</string>
			</dict>
			<key>third</key>
			<dict>
				<key>value</key>
				<string>Connect your phone to your computer and start logging in without passwords! 🐣</string>
			</dict>
		</dict>
		<key>onboarding_reminder_title</key>
		<dict>
			<key>first</key>
			<dict>
				<key>value</key>
				<string>Almost there!</string>
			</dict>
			<key>second</key>
			<dict>
				<key>value</key>
				<string>What are you waiting for?</string>
			</dict>
			<key>third</key>
			<dict>
				<key>value</key>
				<string>Are you still there?</string>
			</dict>
		</dict>
		<key>pairing</key>
		<dict>
			<key>value</key>
			<string>Let's set up your computer!</string>
		</dict>
		<key>team_admin_login</key>
		<dict>
			<key>value</key>
			<string>Keyn for teams login</string>
		</dict>
		<key>this_on_that</key>
		<dict>
			<key>description</key>
			<string>Chrome on MacOS</string>
			<key>value</key>
			<string>%@ on %@.</string>
		</dict>
	</dict>
	<key>numbers</key>
	<dict>
		<key>five</key>
		<dict>
			<key>value</key>
			<string>5</string>
		</dict>
		<key>four</key>
		<dict>
			<key>value</key>
			<string>4</string>
		</dict>
		<key>one</key>
		<dict>
			<key>value</key>
			<string>1</string>
		</dict>
		<key>three</key>
		<dict>
			<key>value</key>
			<string>3</string>
		</dict>
		<key>two</key>
		<dict>
			<key>value</key>
			<string>2</string>
		</dict>
	</dict>
	<key>popups</key>
	<dict>
		<key>questions</key>
		<dict>
			<key>agree_terms</key>
			<dict>
				<key>value</key>
				<string>I have read and agree to the Terms of Use of Keyn</string>
			</dict>
			<key>camera_permission</key>
			<dict>
				<key>value</key>
				<string>Permission needed</string>
			</dict>
			<key>cancel_backup</key>
			<dict>
				<key>comment</key>
				<string>Ask the user to cancel the backup</string>
				<key>value</key>
				<string>Cancel backup?</string>
			</dict>
			<key>cancel_backup_description</key>
			<dict>
				<key>comment</key>
				<string>Tell the user he can complete the backup process later</string>
				<key>value</key>
				<string>You can complete the backup sequence later.</string>
			</dict>
			<key>close_warning</key>
			<dict>
				<key>value</key>
				<string>You cannot use Keyn if you don't agree with the Terms of Use. Are you sure?</string>
			</dict>
			<key>delete_account</key>
			<dict>
				<key>comment</key>
				<string>Ask the user to delete the account</string>
				<key>value</key>
				<string>Delete account?</string>
			</dict>
			<key>delete_corrupted</key>
			<dict>
				<key>value</key>
				<string>Keyn couldn't read the data from your phone. Perhaps it's in an old format. You can probably fix this by deleting all data. If you don't want to do this, contact us at hello@keyn.app.</string>
			</dict>
			<key>delete_data</key>
			<dict>
				<key>comment</key>
				<string>Delete local and remote data</string>
				<key>value</key>
				<string>Delete data?</string>
			</dict>
			<key>delete_existing</key>
			<dict>
				<key>value</key>
				<string>You are trying to restore a backup while Keyn has already been initialized. Do you want to delete Keyn's current data?</string>
			</dict>
			<key>move_data</key>
			<dict>
				<key>comment</key>
				<string>Resets Keyn and deletes all data</string>
				<key>value</key>
				<string>Move data?</string>
			</dict>
			<key>move_data_description</key>
			<dict>
				<key>comment</key>
				<string>This will delete the seed and all passwords.</string>
				<key>value</key>
				<string>This moves your backup data to the production database. Use this if you want to switch to the App Store version of Keyn.</string>
			</dict>
			<key>questionnaire_permission</key>
			<dict>
				<key>comment</key>
				<string>Ask the user to answer some questions</string>
				<key>value</key>
				<string>Do you have time to answer a few questions? It'll only take a moment.</string>
			</dict>
			<key>questionnaire_popup_title</key>
			<dict>
				<key>comment</key>
				<string>The title of the popup that asks the user fill a questionnaire</string>
				<key>value</key>
				<string>Questiontime!</string>
			</dict>
			<key>reset_keyn</key>
			<dict>
				<key>comment</key>
				<string>Resets Keyn and deletes all data</string>
				<key>value</key>
				<string>Reset Keyn?</string>
			</dict>
			<key>reset_keyn_description</key>
			<dict>
				<key>comment</key>
				<string>This will delete the seed and all passwords.</string>
				<key>value</key>
				<string>This will delete the seed and all passwords.</string>
			</dict>
			<key>restore_accounts</key>
			<dict>
				<key>value</key>
				<string>Restore accounts</string>
			</dict>
			<key>retrieve_password</key>
			<dict>
				<key>value</key>
				<string>Ontsleutel wachtwoord voor %@</string>
			</dict>
			<key>terms</key>
			<dict>
				<key>value</key>
				<string>Terms of Use</string>
			</dict>
		</dict>
		<key>responses</key>
		<dict>
			<key>cancel</key>
			<dict>
				<key>comment</key>
				<string>Cancels something</string>
				<key>value</key>
				<string>Cancel</string>
			</dict>
			<key>continue</key>
			<dict>
				<key>comment</key>
				<string>Continue something</string>
				<key>value</key>
				<string>Continue</string>
			</dict>
			<key>data_move_success</key>
			<dict>
				<key>value</key>
				<string>The backup data was successfully moved. You can now install the App Store version of Keyn.</string>
			</dict>
			<key>data_move_success_title</key>
			<dict>
				<key>value</key>
				<string>Succeeded!</string>
			</dict>
			<key>delete</key>
			<dict>
				<key>comment</key>
				<string>Deletes something</string>
				<key>value</key>
				<string>Delete</string>
			</dict>
			<key>move</key>
			<dict>
				<key>value</key>
				<string>Move</string>
			</dict>
			<key>no</key>
			<dict>
				<key>comment</key>
				<string>no</string>
				<key>value</key>
				<string>no</string>
			</dict>
			<key>questionnaire_deny</key>
			<dict>
				<key>comment</key>
				<string>Deny the questionnaire</string>
				<key>value</key>
				<string>No, thanks</string>
			</dict>
			<key>reset</key>
			<dict>
				<key>comment</key>
				<string>Resets something</string>
				<key>value</key>
				<string>Reset</string>
			</dict>
			<key>settings</key>
			<dict>
				<key>value</key>
				<string>Open settings</string>
			</dict>
			<key>yes</key>
			<dict>
				<key>comment</key>
				<string>yes</string>
				<key>value</key>
				<string>yes</string>
			</dict>
		</dict>
	</dict>
	<key>registration</key>
	<dict>
		<key>breach_password_found</key>
		<dict>
			<key>comment</key>
			<string>Part of sentence This password has been found in 3 breaches! You should probably change it.</string>
			<key>value</key>
			<string>This password has been found in</string>
		</dict>
		<key>change_password_footer</key>
		<dict>
			<key>comment</key>
			<string>Description for enabling changing a password</string>
			<key>value</key>
			<string>If enabled, Keyn will automatically change the password to a secure password</string>
		</dict>
		<key>change_password_impossible</key>
		<dict>
			<key>comment</key>
			<string>Description if changing a password is not possible</string>
			<key>value</key>
			<string>It's not possible to change the password for this site.</string>
		</dict>
	</dict>
	<key>requests</key>
	<dict>
		<key>account_added</key>
		<dict>
			<key>value</key>
			<string>Account added</string>
		</dict>
		<key>account_disabled</key>
		<dict>
			<key>value</key>
			<string>Account disabled</string>
		</dict>
		<key>accounts</key>
		<dict>
			<key>comment</key>
			<string>The word for 'accounts'</string>
			<key>value</key>
			<string>accounts</string>
		</dict>
		<key>accounts_added</key>
		<dict>
			<key>value</key>
			<string>accounts added</string>
		</dict>
		<key>accounts_left_1</key>
		<dict>
			<key>comment</key>
			<string></string>
			<key>value</key>
			<string>You can only add</string>
		</dict>
		<key>accounts_left_2_plural</key>
		<dict>
			<key>value</key>
			<string>additional accounts</string>
		</dict>
		<key>accounts_left_2_single</key>
		<dict>
			<key>value</key>
			<string>additional account</string>
		</dict>
		<key>accounts_left_3</key>
		<dict>
			<key>value</key>
			<string>in your free Keyn plan. Upgrade to save an unlimited number of accounts</string>
		</dict>
		<key>add_account</key>
		<dict>
			<key>value</key>
			<string>Add account</string>
		</dict>
		<key>add_accounts</key>
		<dict>
			<key>value</key>
			<string>Add accounts</string>
		</dict>
		<key>add_site</key>
		<dict>
			<key>comment</key>
			<string>Ask the user to add a site, e.g. Add Amazon.com?</string>
			<key>value</key>
			<string>Add %@</string>
		</dict>
		<key>cannot_add</key>
		<dict>
			<key>value</key>
			<string>Upgrade needed</string>
		</dict>
		<key>change_for</key>
		<dict>
			<key>comment</key>
			<string>Ask the user to change a password, e.g. Change password for Amazon.com?</string>
			<key>value</key>
			<string>Change password for %@</string>
		</dict>
		<key>change_password</key>
		<dict>
			<key>value</key>
			<string>Change password</string>
		</dict>
		<key>confirm_login</key>
		<dict>
			<key>value</key>
			<string>Confirm login</string>
		</dict>
		<key>confirm_request</key>
		<dict>
			<key>value</key>
			<string>Confirm request</string>
		</dict>
		<key>create_team</key>
		<dict>
			<key>value</key>
			<string>Create team</string>
		</dict>
		<key>expired</key>
		<dict>
			<key>value</key>
			<string>The request that was received expired. This means it was sent more than three minutes ago.</string>
		</dict>
		<key>fill_for</key>
		<dict>
			<key>comment</key>
			<string>Ask the user to fill a password, e.g. Fill password for Amazon.com?</string>
			<key>value</key>
			<string>Fill password for %@</string>
		</dict>
		<key>fill_password</key>
		<dict>
			<key>value</key>
			<string>Fill password</string>
		</dict>
		<key>fill_password_successful</key>
		<dict>
			<key>value</key>
			<string>Fill password successful</string>
		</dict>
		<key>keyn_for_teams</key>
		<dict>
			<key>value</key>
			<string>Keyn for teams</string>
		</dict>
		<key>login_keyn_next_time</key>
		<dict>
			<key>value</key>
			<string>Next time you can login with Keyn</string>
		</dict>
		<key>login_succesful</key>
		<dict>
			<key>value</key>
			<string>Login successful</string>
		</dict>
		<key>login_to</key>
		<dict>
			<key>comment</key>
			<string>Ask to the user to login to a site, e.g. Login to Amazon.com?</string>
			<key>value</key>
			<string>Login to %@</string>
		</dict>
		<key>login_with</key>
		<dict>
			<key>comment</key>
			<string>Ask to the user to login with an account, e.g. Login with demo@keyn.io?</string>
			<key>value</key>
			<string>Login with %@</string>
		</dict>
		<key>new_password_generated</key>
		<dict>
			<key>value</key>
			<string>New password generated</string>
		</dict>
		<key>no_accounts_left</key>
		<dict>
			<key>value</key>
			<string>You cannot add any more accounts in your free Keyn plan. Upgrade to save an unlimited number of accounts</string>
		</dict>
		<key>on</key>
		<dict>
			<key>comment</key>
			<string>The word for on, e.g. Pair with browser on OS?</string>
			<key>value</key>
			<string>on</string>
		</dict>
		<key>pair_with</key>
		<dict>
			<key>value</key>
			<string>Pair with</string>
		</dict>
		<key>restore_team</key>
		<dict>
			<key>value</key>
			<string>Restore team</string>
		</dict>
		<key>return</key>
		<dict>
			<key>value</key>
			<string>Return</string>
		</dict>
		<key>return_to_computer</key>
		<dict>
			<key>value</key>
			<string>Return to your computer</string>
		</dict>
		<key>save</key>
		<dict>
			<key>comment</key>
			<string>Ask the user to save a site, e.g. Save Amazon.com?</string>
			<key>value</key>
			<string>Save</string>
		</dict>
		<key>to_complete_process</key>
		<dict>
			<key>value</key>
			<string>to complete the process</string>
		</dict>
		<key>unknown_request</key>
		<dict>
			<key>value</key>
			<string>Unknown request</string>
		</dict>
		<key>unlock_accounts</key>
		<dict>
			<key>comment</key>
			<string>Unlock accounts</string>
			<key>value</key>
			<string>Unlock accounts</string>
		</dict>
		<key>unlock_keyn</key>
		<dict>
			<key>comment</key>
			<string>Unlock Keyn</string>
			<key>value</key>
			<string>Unlock Keyn</string>
		</dict>
		<key>upgrade</key>
		<dict>
			<key>value</key>
			<string>Upgrade now</string>
		</dict>
		<key>upgrade_keyn_for_add</key>
		<dict>
			<key>value</key>
			<string>You can only add 8 accounts in your free Keyn plan. Upgrade to Keyn Premium to save an unlimited number of accounts</string>
		</dict>
		<key>upgrade_keyn_for_request</key>
		<dict>
			<key>value</key>
			<string>You can enable up to 8 accounts to use in your free Keyn plan. Upgrade to Keyn Premium to log in with all your accounts again</string>
		</dict>
	</dict>
	<key>settings</key>
	<dict>
		<key>about</key>
		<dict>
			<key>value</key>
			<string>About</string>
		</dict>
		<key>active</key>
		<dict>
			<key>value</key>
			<string>active</string>
		</dict>
		<key>and</key>
		<dict>
			<key>value</key>
			<string>and</string>
		</dict>
		<key>backup_completed_footer</key>
		<dict>
			<key>comment</key>
			<string>Description if backup is already completed</string>
			<key>value</key>
			<string>The paper backup is the only way to recover your accounts if your phone gets lost or broken.</string>
		</dict>
		<key>backup_not_finished</key>
		<dict>
			<key>comment</key>
			<string>Warning that the user did not finish paper backup yet</string>
			<key>value</key>
			<string>Paper backup not finished</string>
		</dict>
		<key>crossgrade_successful</key>
		<dict>
			<key>value</key>
			<string>Your new subscription will go into effect after the current subscription cycle ends</string>
		</dict>
		<key>delete_data_button</key>
		<dict>
			<key>value</key>
			<string>Delete data</string>
		</dict>
		<key>delete_data_warning</key>
		<dict>
			<key>comment</key>
			<string>Alert before deleting all data</string>
			<key>value</key>
			<string>⚠️ This will permanently delete all local and remote data. You will not be able to restore your accounts with your paper backup!</string>
		</dict>
		<key>delete_warning</key>
		<dict>
			<key>value</key>
			<string>Deleting data will permanently delete all your local and remote data. You will not be able to restore your accounts with your paper backup!</string>
		</dict>
		<key>desktop</key>
		<dict>
			<key>value</key>
			<string>Desktop</string>
		</dict>
		<key>desktop_instruction</key>
		<dict>
			<key>first</key>
			<dict>
				<key>value</key>
				<string>Keyn asks you in your browser if you want to log in.</string>
			</dict>
			<key>second</key>
			<dict>
				<key>value</key>
				<string>You receive a notification on your phone that asks you to authorize the request.</string>
			</dict>
			<key>third</key>
			<dict>
				<key>value</key>
				<string>Keyn fills your credentials in the right fields.</string>
			</dict>
		</dict>
		<key>disclaimer</key>
		<dict>
			<key>value</key>
			<string>Payment will be charged to your Apple ID account at the confirmation of purchase. The subscription automatically renews unless it is canceled at least 24 hours before the end of the current period. Your account will be charged for renewal within 24 hours prior to the end of the current period. You can manage and cancel your subscriptions by going to your App Store account settings after purchase. By purchasing, you agree with our</string>
		</dict>
		<key>discount</key>
		<dict>
			<key>value</key>
			<string>You save 17%</string>
		</dict>
		<key>faq</key>
		<dict>
			<key>value</key>
			<string>FAQ</string>
		</dict>
		<key>feedback</key>
		<dict>
			<key>value</key>
			<string>Feedback</string>
		</dict>
		<key>feedback_description</key>
		<dict>
			<key>comment</key>
			<string>Description under feedback form</string>
			<key>value</key>
			<string>Use this form to provide feedback :)</string>
		</dict>
		<key>feedback_footer</key>
		<dict>
			<key>value</key>
			<string>Help us make Keyn better by letting us know what you think or providing suggestions for improvements.</string>
		</dict>
		<key>feedback_submitted</key>
		<dict>
			<key>comment</key>
			<string>Message to the user after feedback has been submitted</string>
			<key>value</key>
			<string>Feedback sent, thanks!</string>
		</dict>
		<key>help</key>
		<dict>
			<key>comment</key>
			<string>The word for help</string>
			<key>value</key>
			<string>Help</string>
		</dict>
		<key>how_keyn_works</key>
		<dict>
			<key>value</key>
			<string>How Keyn works</string>
		</dict>
		<key>how_keyn_works_on</key>
		<dict>
			<key>value</key>
			<string>How Keyn works on</string>
		</dict>
		<key>jailbreak_warning</key>
		<dict>
			<key>value</key>
			<string>This device appears to be jailbroken. Other applications may be able to access your passwords</string>
		</dict>
		<key>keyn_premium</key>
		<dict>
			<key>value</key>
			<string>Keyn Premium</string>
		</dict>
		<key>legal</key>
		<dict>
			<key>comment</key>
			<string>The word for legal</string>
			<key>value</key>
			<string>Legal</string>
		</dict>
		<key>mobile</key>
		<dict>
			<key>value</key>
			<string>Mobile</string>
		</dict>
		<key>mobile_instruction_&lt;iOS12</key>
		<dict>
			<key>first</key>
			<dict>
				<key>value</key>
				<string>To log in on your phone, open Keyn.</string>
			</dict>
			<key>second</key>
			<dict>
				<key>value</key>
				<string>Copy your password by simply tapping it.</string>
			</dict>
			<key>third</key>
			<dict>
				<key>value</key>
				<string>Return to the login fields and paste your password.</string>
			</dict>
		</dict>
		<key>mobile_instruction_iOS12</key>
		<dict>
			<key>first</key>
			<dict>
				<key>value</key>
				<string>To use Keyn on your phone, you need to tell iOS that Keyn manages your passwords.</string>
			</dict>
			<key>second</key>
			<dict>
				<key>value</key>
				<string>When you want to login, iOS will automatically ask Keyn for your password.</string>
			</dict>
			<key>third</key>
			<dict>
				<key>value</key>
				<string>You can login by authorizing the request.</string>
			</dict>
		</dict>
		<key>move_data</key>
		<dict>
			<key>value</key>
			<string>Move backup data</string>
		</dict>
		<key>news_from_keyn</key>
		<dict>
			<key>value</key>
			<string>News from Keyn</string>
		</dict>
		<key>paper_backup</key>
		<dict>
			<key>value</key>
			<string>Paper backup</string>
		</dict>
		<key>premium</key>
		<dict>
			<key>value</key>
			<string>Premium</string>
		</dict>
		<key>premium_beta</key>
		<dict>
			<key>value</key>
			<string>Keyn Premium is already enabled if you're participating in the beta program</string>
		</dict>
		<key>premium_teams</key>
		<dict>
			<key>value</key>
			<string>Keyn Premium is already enabled because you have an active Keyn for Teams session.</string>
		</dict>
		<key>privacy</key>
		<dict>
			<key>comment</key>
			<string>The word for privacy</string>
			<key>value</key>
			<string>Privacy</string>
		</dict>
		<key>privacy_beta_explanation</key>
		<dict>
			<key>value</key>
			<string>Usage statistics are shared automatically if you join the public beta. You can read more about it in our privacy policy and the terms and conditions of Testflight.</string>
		</dict>
		<key>privacy_explanation</key>
		<dict>
			<key>value</key>
			<string>Sharing error and analytical data will greatly help us improving Keyn. Please consider enabling it.</string>
		</dict>
		<key>privacy_policy</key>
		<dict>
			<key>value</key>
			<string>Privacy Policy</string>
		</dict>
		<key>read_more</key>
		<dict>
			<key>value</key>
			<string>Read more</string>
		</dict>
		<key>reset_keyn_button</key>
		<dict>
			<key>value</key>
			<string>Reset Keyn</string>
		</dict>
		<key>reset_keyn_warning</key>
		<dict>
			<key>comment</key>
			<string>Alert before deleting local data</string>
			<key>value</key>
			<string>⚠️ Resetting Keyn will delete your local data. Make sure you have written down your paper backup.</string>
		</dict>
		<key>reset_warning</key>
		<dict>
			<key>comment</key>
			<string>Description under reset Keyn</string>
			<key>value</key>
			<string>Resetting Keyn will delete your local data, but still allow you to restore your accounts with the paper backup.</string>
		</dict>
		<key>restore_failed</key>
		<dict>
			<key>value</key>
			<string>No active subscriptions were found</string>
		</dict>
		<key>restore_successful</key>
		<dict>
			<key>value</key>
			<string>Your purchase has been restored</string>
		</dict>
		<key>settings</key>
		<dict>
			<key>comment</key>
			<string>The word for settings</string>
			<key>value</key>
			<string>Settings</string>
		</dict>
		<key>share_analytics</key>
		<dict>
			<key>value</key>
			<string>Share analytical data</string>
		</dict>
		<key>share_errors</key>
		<dict>
			<key>value</key>
			<string>Share errors</string>
		</dict>
		<key>success</key>
		<dict>
			<key>value</key>
			<string>Success</string>
		</dict>
		<key>terms_of_use</key>
		<dict>
			<key>value</key>
			<string>Terms of use</string>
		</dict>
		<key>version</key>
		<dict>
			<key>value</key>
			<string>Version</string>
		</dict>
	</dict>
	<key>storekit</key>
	<dict>
		<key>choose_plan</key>
		<dict>
			<key>value</key>
			<string>Choose your plan</string>
		</dict>
		<key>couldNotFind</key>
		<dict>
			<key>value</key>
			<string>Could not find resource file</string>
		</dict>
		<key>deferred</key>
		<dict>
			<key>value</key>
			<string>Allow the user to continue using your app</string>
		</dict>
		<key>deliverContent</key>
		<dict>
			<key>value</key>
			<string>Deliver content for</string>
		</dict>
		<key>error</key>
		<dict>
			<key>value</key>
			<string>Error: </string>
		</dict>
		<key>failed</key>
		<dict>
			<key>value</key>
			<string>failed</string>
		</dict>
		<key>noRestorablePurchases</key>
		<dict>
			<key>value</key>
			<string>There are no restorable purchases.</string>
		</dict>
		<key>purchase</key>
		<dict>
			<key>value</key>
			<string>Purchase</string>
		</dict>
		<key>purchaseOf</key>
		<dict>
			<key>value</key>
			<string>Purchase of</string>
		</dict>
		<key>removed</key>
		<dict>
			<key>value</key>
			<string>was removed from the payment queue</string>
		</dict>
		<key>restorable</key>
		<dict>
			<key>value</key>
			<string>All restorable transactions have been processed by the payment queue</string>
		</dict>
		<key>restore_button</key>
		<dict>
			<key>value</key>
			<string>I already have Keyn Premium</string>
		</dict>
		<key>status</key>
		<dict>
			<key>value</key>
			<string>Status</string>
		</dict>
		<key>title</key>
		<dict>
			<key>value</key>
			<string>With Keyn Premium, you can add an unlimited number of accounts to Keyn.</string>
		</dict>
		<key>unknownDefault</key>
		<dict>
			<key>value</key>
			<string>Unknown payment transaction case</string>
		</dict>
		<key>updateResource</key>
		<dict>
			<key>value</key>
			<string>Update it with your product identifiers to retrieve product information</string>
		</dict>
	</dict>
	<key>tabs</key>
	<dict>
		<key>accounts</key>
		<dict>
			<key>value</key>
			<string>Accounts</string>
		</dict>
		<key>devices</key>
		<dict>
			<key>value</key>
			<string>Devices</string>
		</dict>
		<key>settings</key>
		<dict>
			<key>value</key>
			<string>Settings</string>
		</dict>
	</dict>
	<key>urls</key>
	<dict>
		<key>faq</key>
		<dict>
			<key>value</key>
			<string>https://keyn.app/faq_raw</string>
		</dict>
		<key>jailbreak</key>
		<dict>
			<key>value</key>
			<string>https://keyn.app/faq#jailbreak</string>
		</dict>
	</dict>
</dict>
</plist><|MERGE_RESOLUTION|>--- conflicted
+++ resolved
@@ -248,7 +248,6 @@
 			<key>value</key>
 			<string>Websites</string>
 		</dict>
-<<<<<<< HEAD
 		<key>team_role_footer</key>
 		<dict>
 			<key>value</key>
@@ -268,7 +267,6 @@
 		<dict>
 			<key>value</key>
 			<string>Users</string>
-=======
 		<key>sort</key>
 		<dict>
 			<key>value</key>
@@ -278,7 +276,6 @@
 		<dict>
 			<key>value</key>
 			<string>Team</string>
->>>>>>> e61cb227
 		</dict>
 		<key>time_based</key>
 		<dict>
