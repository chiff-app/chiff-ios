/*
 * Copyright © 2019 Keyn B.V.
 * All rights reserved.
 */
import Foundation
import LocalAuthentication

struct BackupManager {

    private let CRYPTO_CONTEXT = "keynback"
    static let shared = BackupManager()
    
    var hasKeys: Bool {
        return Keychain.shared.has(id: KeyIdentifier.pub.identifier(for: .backup), service: .backup) &&
        Keychain.shared.has(id: KeyIdentifier.priv.identifier(for: .backup), service: .backup) &&
        Keychain.shared.has(id: KeyIdentifier.encryption.identifier(for: .backup), service: .backup)
    }

    private enum KeyIdentifier: String, Codable {
        case priv = "priv"
        case pub = "pub"
        case encryption = "encryption"

        func identifier(for keychainService: KeychainService) -> String {
            return "\(keychainService.rawValue).\(self.rawValue)"
        }
    }
    
    private enum MessageIdentifier {
        static let httpMethod = "httpMethod"
        static let timestamp = "timestamp"
        static let id = "id"
        static let data = "data"
        static let token = "token"
        static let endpoint = "endpoint"
        static let environment = "environment"
    }
    
    private init() {}

    func initialize(seed: Data, context: LAContext?, completionHandler: @escaping (_ error: Error?) -> Void) {
        do {
            guard !hasKeys else {
                Logger.shared.warning("Tried to create backup keys while they already existed")
                return
            }
            deleteAllKeys()
            try createEncryptionKey(seed: seed)
            let (privKey, pubKey) = try createSigningKeypair(seed: seed)

            API.shared.signedRequest(endpoint: .backup, method: .put, pubKey: pubKey, privKey: privKey) { (_, error) in
                if let error = error {
                    Logger.shared.error("Cannot initialize BackupManager.", error: error)
                    completionHandler(error)
                } else {
                    completionHandler(nil)
                }
            }
        } catch {
            Logger.shared.error("Cannot initialize BackupManager.", error: error)
            completionHandler(error)
        }
    }
    
    func backup(account: BackupAccount, completionHandler: @escaping (_ result: Bool) -> Void) {
        do {
            let accountData = try JSONEncoder().encode(account)
            let ciphertext = try Crypto.shared.encryptSymmetric(accountData, secretKey: try Keychain.shared.get(id: KeyIdentifier.encryption.identifier(for: .backup), service: .backup))

            let message = [
                MessageIdentifier.id: account.id,
                MessageIdentifier.data: ciphertext.base64
            ]
            API.shared.signedRequest(endpoint: .backup, method: .post, message: message, pubKey: try publicKey(), privKey: try privateKey()) { (_, error) in
                if let error = error {
                    Logger.shared.error("BackupManager cannot backup account data.", error: error)
                }
                completionHandler(error == nil)
            }
        } catch {
            completionHandler(false)
        }
    }
    
    func deleteAccount(accountId: String) throws {
        API.shared.signedRequest(endpoint: .backup, method: .delete, message: [MessageIdentifier.id: accountId], pubKey: try publicKey(), privKey: try privateKey()) { (_, error) in
            if let error = error {
                Logger.shared.error("BackupManager cannot delete account.", error: error)
            }
        }
    }

    func deleteAllAccounts(completionHandler: @escaping (_ error: Error?) -> Void) {
        do {
            API.shared.signedRequest(endpoint: .backup, method: .delete, pubKey: APIEndpoint.deleteAll(for: try publicKey()), privKey: try privateKey()) { (_, error) in
                if let error = error {
                    Logger.shared.error("BackupManager cannot delete account.", error: error)
                    completionHandler(error)
                } else {
                    completionHandler(nil)
                }
            }
        } catch {
            completionHandler(error)
        }
    }
    
    func getBackupData(seed: Data, context: LAContext, completionHandler: @escaping (_ error: Error?) -> Void) throws {
        var pubKey: String

        if !Keychain.shared.has(id: KeyIdentifier.pub.identifier(for: .backup), service: .backup) {
            try createEncryptionKey(seed: seed)
            (_, pubKey) = try createSigningKeypair(seed: seed)
        } else {
            pubKey = try publicKey()
        }
        API.shared.signedRequest(endpoint: .backup, method: .get, pubKey: pubKey, privKey: try privateKey()) { (dict, error) in
            if let error = error {
                Logger.shared.error("BackupManager cannot get backup data.", error: error)
                completionHandler(error)
                return
            }

            guard let dict = dict else {
                completionHandler(CodingError.missingData)
                return
            }

            for (id, data) in dict {
                if let base64Data = data as? String {
                    do {
                        let ciphertext = try Crypto.shared.convertFromBase64(from: base64Data)
                        let accountData = try Crypto.shared.decryptSymmetric(ciphertext, secretKey: try Keychain.shared.get(id: KeyIdentifier.encryption.identifier(for: .backup), service: .backup))
                        try Account.save(accountData: accountData, id: id, context: context)
                    } catch {
                        Logger.shared.error("Could not restore account.", error: error)
                    }
                }
            }
<<<<<<< HEAD
=======
            Properties.accountCount = dict.count
            Logger.shared.analytics("Accounts restored", code: .accountsRestored, userInfo: ["accounts": dict.count])
>>>>>>> de3139d4
            completionHandler(nil)
        }
    }

    func deleteAllKeys() {
        Keychain.shared.deleteAll(service: .aws)
        Keychain.shared.deleteAll(service: .backup)
    }

    func publicKey() throws -> String {
        let pubKey = try Keychain.shared.get(id: KeyIdentifier.pub.identifier(for: .backup), service: .backup)
        let base64PubKey = try Crypto.shared.convertToBase64(from: pubKey)
        return base64PubKey
    }
    
    func privateKey() throws -> Data {
        return try Keychain.shared.get(id: KeyIdentifier.priv.identifier(for: .backup), service: .backup)
    }

    // MARK: - Private
    
    private func createSigningKeypair(seed: Data) throws -> (Data, String) {
        let keyPair = try Crypto.shared.createSigningKeyPair(seed: seed)
        try Keychain.shared.save(id: KeyIdentifier.pub.identifier(for: .backup), service: .backup, secretData: keyPair.pubKey)
        try Keychain.shared.save(id: KeyIdentifier.priv.identifier(for: .backup), service: .backup, secretData: keyPair.privKey)
        let base64PubKey = try Crypto.shared.convertToBase64(from: keyPair.pubKey)
        Properties.userId = "\(base64PubKey)_KEYN_USER_ID".sha256
        return (keyPair.privKey, base64PubKey)
    }
    
    private func createEncryptionKey(seed: Data) throws {
        let encryptionKey = try Crypto.shared.deriveKey(keyData: seed, context: CRYPTO_CONTEXT)
        try Keychain.shared.save(id: KeyIdentifier.encryption.identifier(for: .backup), service: .backup, secretData: encryptionKey)
    }

}<|MERGE_RESOLUTION|>--- conflicted
+++ resolved
@@ -137,11 +137,7 @@
                     }
                 }
             }
-<<<<<<< HEAD
-=======
             Properties.accountCount = dict.count
-            Logger.shared.analytics("Accounts restored", code: .accountsRestored, userInfo: ["accounts": dict.count])
->>>>>>> de3139d4
             completionHandler(nil)
         }
     }
