--- conflicted
+++ resolved
@@ -93,7 +93,6 @@
     // MARK: - Private
 
     private func send(_ request: URLRequest, completionHandler: @escaping (_ res: [String: Any]?, _ error: Error?) -> Void) {
-<<<<<<< HEAD
         let task = urlSession.dataTask(with: request) { data, response, error in
             if let error = error {
                 completionHandler(nil, (error as NSError).code == -999 ? APIError.pinninigError : error)
@@ -101,11 +100,6 @@
             }
             guard let data = data else {
                 completionHandler(nil, APIError.noData)
-=======
-        let task = URLSession.shared.dataTask(with: request) { data, response, error in
-            guard let data = data, error == nil else {
-                completionHandler(nil, error)
->>>>>>> 41a3aa93
                 return
             }
             if let httpStatus = response as? HTTPURLResponse {
