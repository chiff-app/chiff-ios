--- conflicted
+++ resolved
@@ -23,15 +23,9 @@
         guard let session = try Session.get(id: id) else {
             throw SessionError.exists
         }
-<<<<<<< HEAD
-        
-        let keynRequest: KeynRequest = try session.decrypt(message: ciphertext)
-        content.userInfo["keynRequest"] = keynRequest
-=======
 
         let keynRequest = try session.decrypt(message: ciphertext)
         content.userInfo["keynRequest"] = try PropertyListEncoder().encode(keynRequest)
->>>>>>> d05ae16c
 
         let siteName = keynRequest.siteName ?? "Unknown"
 
