<?xml version="1.0" encoding="UTF-8"?>
<document type="com.apple.InterfaceBuilder3.CocoaTouch.Storyboard.XIB" version="3.0" toolsVersion="14490.70" targetRuntime="iOS.CocoaTouch" propertyAccessControl="none" useAutolayout="YES" useTraitCollections="YES" useSafeAreas="YES" colorMatched="YES">
    <device id="retina4_7" orientation="portrait">
        <adaptation id="fullscreen"/>
    </device>
    <dependencies>
        <deployment identifier="iOS"/>
        <plugIn identifier="com.apple.InterfaceBuilder.IBCocoaTouchPlugin" version="14490.49"/>
        <capability name="Safe area layout guides" minToolsVersion="9.0"/>
        <capability name="documents saved in the Xcode 8 format" minToolsVersion="8.0"/>
    </dependencies>
    <customFonts key="customFonts">
        <array key="Montserrat-Bold.ttf">
            <string>Montserrat-Bold</string>
        </array>
        <array key="Montserrat-Medium.ttf">
            <string>Montserrat-Medium</string>
        </array>
    </customFonts>
    <scenes>
        <!--Request View Controller-->
        <scene sceneID="eUX-Ft-OEg">
            <objects>
                <viewController storyboardIdentifier="PasswordRequest" id="Z8s-OA-xSG" customClass="RequestViewController" customModule="keyn" customModuleProvider="target" sceneMemberID="viewController">
                    <view key="view" contentMode="scaleToFill" id="TnR-ml-hOh">
                        <rect key="frame" x="0.0" y="0.0" width="375" height="667"/>
                        <autoresizingMask key="autoresizingMask" widthSizable="YES" heightSizable="YES"/>
                        <subviews>
<<<<<<< HEAD
                            <imageView userInteractionEnabled="NO" contentMode="scaleAspectFit" horizontalHuggingPriority="251" verticalHuggingPriority="251" image="logo" translatesAutoresizingMaskIntoConstraints="NO" id="94D-re-oPz">
                                <rect key="frame" x="16" y="35" width="288" height="58"/>
                                <color key="tintColor" white="1" alpha="1" colorSpace="custom" customColorSpace="genericGamma22GrayColorSpace"/>
=======
                            <imageView userInteractionEnabled="NO" contentMode="scaleAspectFit" horizontalHuggingPriority="251" verticalHuggingPriority="251" image="logo_white" translatesAutoresizingMaskIntoConstraints="NO" id="94D-re-oPz">
                                <rect key="frame" x="16" y="35" width="343" height="58"/>
>>>>>>> 41a3aa93
                                <constraints>
                                    <constraint firstAttribute="height" constant="58" id="CqV-ZT-5qq"/>
                                </constraints>
                            </imageView>
                            <button opaque="NO" contentMode="scaleAspectFit" contentHorizontalAlignment="center" contentVerticalAlignment="center" lineBreakMode="middleTruncation" translatesAutoresizingMaskIntoConstraints="NO" id="J0B-1e-Apk">
                                <rect key="frame" x="162.5" y="552" width="50" height="55"/>
                                <constraints>
                                    <constraint firstAttribute="width" constant="50" id="pGa-XV-5IX"/>
                                </constraints>
                                <color key="tintColor" white="1" alpha="1" colorSpace="custom" customColorSpace="genericGamma22GrayColorSpace"/>
                                <state key="normal" image="fingerprint">
                                    <color key="titleColor" red="1" green="0.71764705880000002" blue="0.1843137255" alpha="1" colorSpace="calibratedRGB"/>
                                </state>
                                <connections>
                                    <action selector="authenticate:" destination="Z8s-OA-xSG" eventType="touchUpInside" id="uir-QB-9JZ"/>
                                </connections>
                            </button>
                            <button opaque="NO" contentMode="scaleToFill" contentHorizontalAlignment="center" contentVerticalAlignment="center" lineBreakMode="middleTruncation" translatesAutoresizingMaskIntoConstraints="NO" id="VTZ-Sz-IhE">
                                <rect key="frame" x="311" y="45" width="39" height="39"/>
                                <state key="normal" image="close_button">
                                    <color key="titleColor" white="1" alpha="1" colorSpace="custom" customColorSpace="genericGamma22GrayColorSpace"/>
                                </state>
                                <connections>
                                    <action selector="close:" destination="Z8s-OA-xSG" eventType="touchUpInside" id="Sg2-vc-G3i"/>
                                </connections>
                            </button>
                            <view hidden="YES" contentMode="scaleToFill" translatesAutoresizingMaskIntoConstraints="NO" id="Dnn-31-QJY" customClass="BackupCircle" customModule="keyn" customModuleProvider="target">
                                <rect key="frame" x="50" y="196" width="275" height="275"/>
                                <subviews>
                                    <stackView opaque="NO" contentMode="scaleToFill" axis="vertical" alignment="center" spacing="8" translatesAutoresizingMaskIntoConstraints="NO" id="jtk-5h-fdB">
                                        <rect key="frame" x="59.5" y="61" width="156.5" height="133"/>
                                        <subviews>
                                            <imageView userInteractionEnabled="NO" contentMode="scaleAspectFit" horizontalHuggingPriority="251" verticalHuggingPriority="251" image="checkmark" translatesAutoresizingMaskIntoConstraints="NO" id="wwh-dI-pS2">
                                                <rect key="frame" x="38" y="0.0" width="80" height="80"/>
                                                <constraints>
                                                    <constraint firstAttribute="height" constant="80" id="hbI-90-4vC"/>
                                                </constraints>
                                            </imageView>
                                            <label opaque="NO" userInteractionEnabled="NO" contentMode="left" horizontalHuggingPriority="251" verticalHuggingPriority="251" text="Login succesful" textAlignment="center" lineBreakMode="tailTruncation" baselineAdjustment="alignBaselines" adjustsFontSizeToFit="NO" translatesAutoresizingMaskIntoConstraints="NO" id="9Lj-bF-tr1">
                                                <rect key="frame" x="4.5" y="88" width="147" height="22"/>
                                                <fontDescription key="fontDescription" name="Montserrat-Bold" family="Montserrat" pointSize="18"/>
                                                <color key="textColor" red="0.93725490570000003" green="0.93725490570000003" blue="0.95686274770000002" alpha="1" colorSpace="custom" customColorSpace="sRGB"/>
                                                <nil key="highlightedColor"/>
                                            </label>
                                            <label opaque="NO" userInteractionEnabled="NO" alpha="0.44999998807907104" contentMode="left" horizontalHuggingPriority="251" verticalHuggingPriority="251" text="Return to your computer" textAlignment="center" lineBreakMode="tailTruncation" numberOfLines="4" baselineAdjustment="alignBaselines" adjustsFontSizeToFit="NO" translatesAutoresizingMaskIntoConstraints="NO" id="JAm-QA-UvP">
                                                <rect key="frame" x="0.0" y="118" width="156.5" height="15"/>
                                                <constraints>
                                                    <constraint firstAttribute="width" relation="lessThanOrEqual" constant="240" id="GIy-5n-fjh"/>
                                                </constraints>
                                                <fontDescription key="fontDescription" name="Montserrat-Bold" family="Montserrat" pointSize="12"/>
                                                <color key="textColor" white="1" alpha="1" colorSpace="custom" customColorSpace="genericGamma22GrayColorSpace"/>
                                                <nil key="highlightedColor"/>
                                            </label>
                                        </subviews>
                                    </stackView>
                                    <label hidden="YES" opaque="NO" userInteractionEnabled="NO" contentMode="left" horizontalHuggingPriority="251" verticalHuggingPriority="251" text="You can only add 4 additional accounts in your free Keyn plan. Upgrade to save an unlimited number of accounts " textAlignment="center" lineBreakMode="tailTruncation" numberOfLines="5" baselineAdjustment="alignBaselines" adjustsFontSizeToFit="NO" translatesAutoresizingMaskIntoConstraints="NO" id="0KU-eH-Piw">
                                        <rect key="frame" x="0.0" y="231" width="275" height="44"/>
                                        <color key="tintColor" white="1" alpha="1" colorSpace="custom" customColorSpace="genericGamma22GrayColorSpace"/>
                                        <fontDescription key="fontDescription" name="Montserrat-Medium" family="Montserrat" pointSize="12"/>
                                        <color key="textColor" white="1" alpha="1" colorSpace="custom" customColorSpace="genericGamma22GrayColorSpace"/>
                                        <nil key="highlightedColor"/>
                                    </label>
                                </subviews>
                                <color key="backgroundColor" white="0.0" alpha="0.0" colorSpace="custom" customColorSpace="genericGamma22GrayColorSpace"/>
                                <constraints>
                                    <constraint firstAttribute="bottom" secondItem="0KU-eH-Piw" secondAttribute="bottom" id="ElM-ks-cRh"/>
                                    <constraint firstItem="0KU-eH-Piw" firstAttribute="leading" secondItem="Dnn-31-QJY" secondAttribute="leading" id="Rhh-8f-pIX"/>
                                    <constraint firstAttribute="trailing" secondItem="0KU-eH-Piw" secondAttribute="trailing" id="auY-Pf-8nJ"/>
                                    <constraint firstItem="jtk-5h-fdB" firstAttribute="centerY" secondItem="Dnn-31-QJY" secondAttribute="centerY" constant="-10" id="b2P-mF-oqu"/>
                                    <constraint firstAttribute="width" secondItem="Dnn-31-QJY" secondAttribute="height" multiplier="1:1" id="jbp-OD-blC"/>
                                    <constraint firstItem="jtk-5h-fdB" firstAttribute="centerX" secondItem="Dnn-31-QJY" secondAttribute="centerX" id="z6x-MW-ACF"/>
                                </constraints>
                            </view>
                            <label opaque="NO" userInteractionEnabled="NO" contentMode="left" horizontalHuggingPriority="251" verticalHuggingPriority="251" text="Confirm request" textAlignment="center" lineBreakMode="tailTruncation" baselineAdjustment="alignBaselines" adjustsFontSizeToFit="NO" translatesAutoresizingMaskIntoConstraints="NO" id="qAm-BS-Rbr">
                                <rect key="frame" x="16" y="154" width="343" height="22"/>
                                <fontDescription key="fontDescription" name="Montserrat-Bold" family="Montserrat" pointSize="18"/>
                                <color key="textColor" white="1" alpha="1" colorSpace="custom" customColorSpace="genericGamma22GrayColorSpace"/>
                                <nil key="highlightedColor"/>
                            </label>
                            <stackView hidden="YES" opaque="NO" contentMode="scaleToFill" spacing="15" translatesAutoresizingMaskIntoConstraints="NO" id="ozE-eJ-GQE">
                                <rect key="frame" x="67.5" y="583" width="240" height="44"/>
                                <subviews>
                                    <button opaque="NO" clipsSubviews="YES" contentMode="scaleToFill" contentHorizontalAlignment="center" contentVerticalAlignment="center" buttonType="roundedRect" lineBreakMode="middleTruncation" translatesAutoresizingMaskIntoConstraints="NO" id="5mC-29-Na1" customClass="KeynButton" customModule="keyn" customModuleProvider="target">
                                        <rect key="frame" x="0.0" y="0.0" width="135" height="44"/>
                                        <constraints>
                                            <constraint firstAttribute="width" constant="135" id="1Cf-l1-baA"/>
                                        </constraints>
                                        <fontDescription key="fontDescription" name="Montserrat-Bold" family="Montserrat" pointSize="14"/>
                                        <color key="tintColor" white="1" alpha="1" colorSpace="custom" customColorSpace="genericGamma22GrayColorSpace"/>
                                        <state key="normal" title="Upgrade"/>
                                        <userDefinedRuntimeAttributes>
                                            <userDefinedRuntimeAttribute type="string" keyPath="keynButtonType" value="tertiary"/>
                                        </userDefinedRuntimeAttributes>
                                        <connections>
                                            <segue destination="P3y-jh-lMf" kind="show" id="Qmy-f6-vzG"/>
                                        </connections>
                                    </button>
                                    <button opaque="NO" clipsSubviews="YES" contentMode="scaleToFill" contentHorizontalAlignment="center" contentVerticalAlignment="center" buttonType="roundedRect" lineBreakMode="middleTruncation" translatesAutoresizingMaskIntoConstraints="NO" id="zuq-R6-pyz" customClass="KeynButton" customModule="keyn" customModuleProvider="target">
                                        <rect key="frame" x="150" y="0.0" width="90" height="44"/>
                                        <fontDescription key="fontDescription" name="Montserrat-Bold" family="Montserrat" pointSize="14"/>
                                        <color key="tintColor" white="1" alpha="1" colorSpace="custom" customColorSpace="genericGamma22GrayColorSpace"/>
                                        <state key="normal" title="Return"/>
                                        <userDefinedRuntimeAttributes>
                                            <userDefinedRuntimeAttribute type="string" keyPath="keynButtonType" value="outline"/>
                                        </userDefinedRuntimeAttributes>
                                        <connections>
                                            <action selector="close:" destination="Z8s-OA-xSG" eventType="touchUpInside" id="jTK-h3-QhK"/>
                                        </connections>
                                    </button>
                                </subviews>
                                <constraints>
                                    <constraint firstAttribute="height" constant="44" id="Jcs-x1-aYF"/>
                                    <constraint firstAttribute="width" constant="240" id="fDw-Rd-vIz"/>
                                </constraints>
                                <viewLayoutGuide key="safeArea" id="sKO-Gy-MvK"/>
                            </stackView>
                        </subviews>
                        <color key="backgroundColor" red="0.2784313725" green="0.1333333333" blue="0.76470588240000004" alpha="1" colorSpace="custom" customColorSpace="sRGB"/>
                        <constraints>
                            <constraint firstItem="qAm-BS-Rbr" firstAttribute="leading" secondItem="qKc-Qi-ftw" secondAttribute="leading" constant="16" id="0jc-hJ-NWG"/>
                            <constraint firstItem="qKc-Qi-ftw" firstAttribute="trailing" secondItem="94D-re-oPz" secondAttribute="trailing" constant="16" id="1Xp-7h-O8U"/>
                            <constraint firstItem="94D-re-oPz" firstAttribute="top" secondItem="qKc-Qi-ftw" secondAttribute="top" constant="15" id="8C7-AH-O92"/>
                            <constraint firstItem="Dnn-31-QJY" firstAttribute="top" secondItem="qAm-BS-Rbr" secondAttribute="bottom" constant="20" id="9nH-wY-6Uf"/>
                            <constraint firstItem="J0B-1e-Apk" firstAttribute="centerX" secondItem="TnR-ml-hOh" secondAttribute="centerX" id="Iz1-Ka-LIg"/>
                            <constraint firstItem="qKc-Qi-ftw" firstAttribute="trailing" secondItem="qAm-BS-Rbr" secondAttribute="trailing" constant="16" id="KcC-aH-lvM"/>
                            <constraint firstItem="Dnn-31-QJY" firstAttribute="leading" secondItem="qKc-Qi-ftw" secondAttribute="leading" constant="50" id="MlD-um-UHF"/>
                            <constraint firstItem="qKc-Qi-ftw" firstAttribute="trailing" secondItem="Dnn-31-QJY" secondAttribute="trailing" constant="50" id="Xyn-Vi-8YG"/>
                            <constraint firstItem="VTZ-Sz-IhE" firstAttribute="top" secondItem="qKc-Qi-ftw" secondAttribute="top" constant="25" id="cCz-eg-KTW"/>
                            <constraint firstItem="qKc-Qi-ftw" firstAttribute="bottom" secondItem="J0B-1e-Apk" secondAttribute="bottom" constant="60" id="dwk-8s-tIy"/>
                            <constraint firstItem="94D-re-oPz" firstAttribute="leading" secondItem="qKc-Qi-ftw" secondAttribute="leading" constant="16" id="fEo-uK-RmZ"/>
                            <constraint firstItem="Dnn-31-QJY" firstAttribute="centerY" secondItem="TnR-ml-hOh" secondAttribute="centerY" id="g6y-im-dWL"/>
                            <constraint firstItem="qKc-Qi-ftw" firstAttribute="bottom" secondItem="ozE-eJ-GQE" secondAttribute="bottom" constant="40" id="mQ5-KG-D91"/>
                            <constraint firstItem="qKc-Qi-ftw" firstAttribute="trailing" secondItem="VTZ-Sz-IhE" secondAttribute="trailing" constant="25" id="oDr-Ga-dGo"/>
                            <constraint firstItem="ozE-eJ-GQE" firstAttribute="centerX" secondItem="TnR-ml-hOh" secondAttribute="centerX" id="pc7-GI-njz"/>
                        </constraints>
                        <viewLayoutGuide key="safeArea" id="qKc-Qi-ftw"/>
                    </view>
                    <connections>
                        <outlet property="accountsLeftLabel" destination="0KU-eH-Piw" id="vGV-0w-LcK"/>
                        <outlet property="authenticateButton" destination="J0B-1e-Apk" id="Onl-y7-Lnr"/>
                        <outlet property="checkmarkHeightContstraint" destination="hbI-90-4vC" id="bcd-zo-18U"/>
                        <outlet property="requestLabel" destination="qAm-BS-Rbr" id="91F-kb-EA0"/>
                        <outlet property="successImageView" destination="wwh-dI-pS2" id="jMv-Kd-cR3"/>
                        <outlet property="successTextDetailLabel" destination="JAm-QA-UvP" id="BIO-3y-DIb"/>
                        <outlet property="successTextLabel" destination="9Lj-bF-tr1" id="Dwm-B4-17R"/>
                        <outlet property="successView" destination="Dnn-31-QJY" id="lvA-eA-Z55"/>
                        <outlet property="upgradeStackView" destination="ozE-eJ-GQE" id="z8t-RD-Avo"/>
                    </connections>
                </viewController>
                <placeholder placeholderIdentifier="IBFirstResponder" id="wkr-E2-TeH" userLabel="First Responder" sceneMemberID="firstResponder"/>
            </objects>
            <point key="canvasLocation" x="-821.60000000000002" y="-185.75712143928038"/>
        </scene>
        <!--SubscriptionController-->
        <scene sceneID="RWN-eH-Oic">
            <objects>
                <viewControllerPlaceholder storyboardName="Main" referencedIdentifier="SubscriptionController" id="i0P-4b-0Cw" sceneMemberID="viewController">
                    <navigationItem key="navigationItem" id="Gyc-Xq-eQR"/>
                </viewControllerPlaceholder>
                <placeholder placeholderIdentifier="IBFirstResponder" id="qn3-zZ-0ro" userLabel="First Responder" sceneMemberID="firstResponder"/>
            </objects>
            <point key="canvasLocation" x="909" y="-185"/>
        </scene>
        <!--Keyn Navigation Controller-->
        <scene sceneID="vnO-yu-phC">
            <objects>
                <navigationController automaticallyAdjustsScrollViewInsets="NO" id="P3y-jh-lMf" customClass="KeynNavigationController" customModule="keyn" customModuleProvider="target" sceneMemberID="viewController">
                    <toolbarItems/>
                    <navigationBar key="navigationBar" contentMode="scaleToFill" insetsLayoutMarginsFromSafeArea="NO" id="FaU-BA-hIb">
                        <rect key="frame" x="0.0" y="20" width="375" height="44"/>
                        <autoresizingMask key="autoresizingMask"/>
                    </navigationBar>
                    <nil name="viewControllers"/>
                    <connections>
                        <segue destination="i0P-4b-0Cw" kind="relationship" relationship="rootViewController" id="jyU-Sa-bm7"/>
                    </connections>
                </navigationController>
                <placeholder placeholderIdentifier="IBFirstResponder" id="9Tw-Ux-W8J" userLabel="First Responder" sceneMemberID="firstResponder"/>
            </objects>
            <point key="canvasLocation" x="120" y="-185"/>
        </scene>
    </scenes>
    <resources>
        <image name="checkmark" width="80" height="80"/>
        <image name="close_button" width="39" height="39"/>
        <image name="fingerprint" width="50" height="55"/>
        <image name="logo" width="291" height="323"/>
    </resources>
</document><|MERGE_RESOLUTION|>--- conflicted
+++ resolved
@@ -26,14 +26,9 @@
                         <rect key="frame" x="0.0" y="0.0" width="375" height="667"/>
                         <autoresizingMask key="autoresizingMask" widthSizable="YES" heightSizable="YES"/>
                         <subviews>
-<<<<<<< HEAD
                             <imageView userInteractionEnabled="NO" contentMode="scaleAspectFit" horizontalHuggingPriority="251" verticalHuggingPriority="251" image="logo" translatesAutoresizingMaskIntoConstraints="NO" id="94D-re-oPz">
                                 <rect key="frame" x="16" y="35" width="288" height="58"/>
                                 <color key="tintColor" white="1" alpha="1" colorSpace="custom" customColorSpace="genericGamma22GrayColorSpace"/>
-=======
-                            <imageView userInteractionEnabled="NO" contentMode="scaleAspectFit" horizontalHuggingPriority="251" verticalHuggingPriority="251" image="logo_white" translatesAutoresizingMaskIntoConstraints="NO" id="94D-re-oPz">
-                                <rect key="frame" x="16" y="35" width="343" height="58"/>
->>>>>>> 41a3aa93
                                 <constraints>
                                     <constraint firstAttribute="height" constant="58" id="CqV-ZT-5qq"/>
                                 </constraints>
