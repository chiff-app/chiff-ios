--- conflicted
+++ resolved
@@ -139,17 +139,13 @@
                                 self.showError(message: "errors.seed_restore".localized)
                                 self.activityViewContainer.isHidden = true
                             } else {
-<<<<<<< HEAD
-                                self.registerForPushNotifications()
-                                Logger.shared.analytics(.backupRestored)
-=======
                                 StoreObserver.shared.updateSubscriptions() { error in
                                     if let error = error {
                                         Logger.shared.error("Error updating subscriptions", error: error)
                                     }
                                     self.registerForPushNotifications()
+                                    Logger.shared.analytics(.backupRestored)
                                 }
->>>>>>> de3139d4
                             }
                         }
                     }
