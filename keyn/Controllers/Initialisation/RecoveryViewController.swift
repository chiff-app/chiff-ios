--- conflicted
+++ resolved
@@ -132,7 +132,6 @@
         activityViewContainer.isHidden = false
         LocalAuthenticationManager.shared.authenticate(reason: "popups.questions.restore_accounts".localized, withMainContext: true) { (result) in
             do {
-<<<<<<< HEAD
                 guard let context = try result.get() else {
                     throw RecoveryError.unauthenticated
                 }
@@ -147,27 +146,6 @@
                         StoreObserver.shared.updateSubscriptions() { error in
                             if let error = error {
                                 Logger.shared.error("Error updating subscriptions", error: error)
-=======
-                switch result {
-                case .success(let context):
-                    if let context = context {
-                        Seed.recover(context: context, mnemonic: self.mnemonic) { result in
-                            DispatchQueue.main.async {
-                                switch result {
-                                case .success(_):
-                                    StoreObserver.shared.updateSubscriptions() { result in
-                                        if case let .failure(error) = result {
-                                            Logger.shared.error("Error updating subscriptions", error: error)
-                                        }
-                                        Properties.agreedWithTerms = true // If a seed is recovered, user has agreed at that time.
-                                        self.registerForPushNotifications()
-                                        Logger.shared.analytics(.backupRestored)
-                                    }
-                                case .failure(_):
-                                    self.showError(message: "errors.seed_restore".localized)
-                                    self.activityViewContainer.isHidden = true
-                                }
->>>>>>> 79f76007
                             }
                             Properties.agreedWithTerms = true // If a seed is recovered, user has agreed at that time.
                             self.registerForPushNotifications()
