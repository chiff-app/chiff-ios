/*
 * Copyright © 2019 Keyn B.V.
 * All rights reserved.
 */
import UIKit
import LocalAuthentication

class InitialisationViewController: UIViewController {

    
    @IBOutlet weak var biometricLabel: UILabel!
    @IBOutlet weak var loadingView: UIView!

    override func viewDidLoad() {
        super.viewDidLoad()
        setLabel()
    }

    override func viewDidDisappear(_ animated: Bool) {
        super.viewDidDisappear(true)
        self.loadingView.isHidden = true
    }

    // MARK: - Actions

    @IBAction func trySetupKeyn(_ sender: Any) {
        setupKeyn()
    }

    // MARK: - Private functions

    private func setupKeyn() {
        loadingView.isHidden = false
<<<<<<< HEAD
        if Seed.hasKeys && BackupManager.hasKeys {
            registerForPushNotifications()
        } else {
            initializeSeed { (result) in
                DispatchQueue.main.async {
                    switch result {
                    case .success(_):
                        self.registerForPushNotifications()
                        Logger.shared.analytics(.seedCreated, override: true)
                    case .failure(let error):
                        if let error = error as? LAError {
                            if let errorMessage = LocalAuthenticationManager.shared.handleError(error: error) {
                                self.loadingView.isHidden = true
                                self.showError(message:"\("errors.seed_creation".localized): \(errorMessage)")
                            }
                        } else {
                            self.loadingView.isHidden = true
                            self.showError(message: error.localizedDescription, title: "errors.seed_creation".localized)
                        }
                    }
                }
            }
=======
        guard !Seed.hasKeys && !BackupManager.shared.hasKeys else {
            self.performSegue(withIdentifier: "ShowPushView", sender: self)
            return
>>>>>>> 56a4aca6
        }
        initializeSeed { (result) in
            DispatchQueue.main.async {
                switch result {
                case .success(_):
                    self.performSegue(withIdentifier: "ShowPushView", sender: self)
                    Logger.shared.analytics(.seedCreated, override: true)
                case .failure(let error):
                    self.loadingView.isHidden = true
                    if let error = error as? LAError {
                        if let errorMessage = LocalAuthenticationManager.shared.handleError(error: error) {
                            self.showError(message:"\("errors.seed_creation".localized): \(errorMessage)")
                        }
                    } else {
                        self.showError(message: error.localizedDescription, title: "errors.seed_creation".localized)
                    }
                }
            }
        }
    }

    private func initializeSeed(completionHandler: @escaping (Result<Void, Error>) -> Void) {
        LocalAuthenticationManager.shared.authenticate(reason: "initialization.initialize_keyn".localized, withMainContext: true) { (result) in
            switch result {
            case .success(let context): Seed.create(context: context, completionHandler: completionHandler)
            case .failure(let error): completionHandler(.failure(error))
            }
        }
    }

    private func setLabel() {
        let attributedText = NSMutableAttributedString(string: "initialization.log_in_with".localized, attributes: [NSAttributedString.Key.foregroundColor: UIColor.textColor])
        let key = Properties.hasFaceID ? "initialization.face_id" : "initialization.touch_id"
        attributedText.append(key.attributedLocalized(color: UIColor.secondary, font: nil, attributes: [
            NSAttributedString.Key.foregroundColor: UIColor.textColor
        ]))
        attributedText.append(NSMutableAttributedString(string: "initialization.from_today".localized, attributes: [NSAttributedString.Key.foregroundColor: UIColor.textColor]))
        biometricLabel.attributedText = attributedText
    }

}<|MERGE_RESOLUTION|>--- conflicted
+++ resolved
@@ -31,34 +31,9 @@
 
     private func setupKeyn() {
         loadingView.isHidden = false
-<<<<<<< HEAD
-        if Seed.hasKeys && BackupManager.hasKeys {
-            registerForPushNotifications()
-        } else {
-            initializeSeed { (result) in
-                DispatchQueue.main.async {
-                    switch result {
-                    case .success(_):
-                        self.registerForPushNotifications()
-                        Logger.shared.analytics(.seedCreated, override: true)
-                    case .failure(let error):
-                        if let error = error as? LAError {
-                            if let errorMessage = LocalAuthenticationManager.shared.handleError(error: error) {
-                                self.loadingView.isHidden = true
-                                self.showError(message:"\("errors.seed_creation".localized): \(errorMessage)")
-                            }
-                        } else {
-                            self.loadingView.isHidden = true
-                            self.showError(message: error.localizedDescription, title: "errors.seed_creation".localized)
-                        }
-                    }
-                }
-            }
-=======
-        guard !Seed.hasKeys && !BackupManager.shared.hasKeys else {
+        guard !Seed.hasKeys && !BackupManager.hasKeys else {
             self.performSegue(withIdentifier: "ShowPushView", sender: self)
             return
->>>>>>> 56a4aca6
         }
         initializeSeed { (result) in
             DispatchQueue.main.async {
