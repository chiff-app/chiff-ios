<?xml version="1.0" encoding="UTF-8"?>
<document type="com.apple.InterfaceBuilder3.CocoaTouch.Storyboard.XIB" version="3.0" toolsVersion="13771" targetRuntime="iOS.CocoaTouch" propertyAccessControl="none" useAutolayout="YES" useTraitCollections="YES" useSafeAreas="YES" colorMatched="YES">
    <device id="retina3_5" orientation="portrait">
        <adaptation id="fullscreen"/>
    </device>
    <dependencies>
        <plugIn identifier="com.apple.InterfaceBuilder.IBCocoaTouchPlugin" version="13772"/>
        <capability name="Aspect ratio constraints" minToolsVersion="5.1"/>
        <capability name="Constraints to layout margins" minToolsVersion="6.0"/>
        <capability name="Safe area layout guides" minToolsVersion="9.0"/>
        <capability name="documents saved in the Xcode 8 format" minToolsVersion="8.0"/>
    </dependencies>
    <customFonts key="customFonts">
        <array key="Amiko-Regular.ttf">
            <string>Amiko-Regular</string>
        </array>
    </customFonts>
    <scenes>
        <!--Accounts-->
        <scene sceneID="22B-bP-iPy">
            <objects>
                <tableViewController id="Ozy-P0-1fS" customClass="AccountsTableViewController" customModule="keyn" customModuleProvider="target" sceneMemberID="viewController">
                    <tableView key="view" clipsSubviews="YES" contentMode="scaleToFill" alwaysBounceVertical="YES" dataMode="prototypes" style="plain" separatorStyle="default" rowHeight="-1" estimatedRowHeight="-1" sectionHeaderHeight="28" sectionFooterHeight="28" id="drk-O2-4cA">
                        <rect key="frame" x="0.0" y="0.0" width="320" height="480"/>
                        <autoresizingMask key="autoresizingMask" widthSizable="YES" heightSizable="YES"/>
                        <color key="backgroundColor" white="1" alpha="1" colorSpace="calibratedWhite"/>
                        <prototypes>
                            <tableViewCell clipsSubviews="YES" contentMode="scaleToFill" selectionStyle="default" accessoryType="disclosureIndicator" indentationWidth="10" reuseIdentifier="AccountCell" textLabel="N01-UZ-JJp" detailTextLabel="TbJ-YE-iWx" style="IBUITableViewCellStyleSubtitle" id="Jzg-Oa-NqO">
                                <rect key="frame" x="0.0" y="28" width="320" height="44"/>
                                <autoresizingMask key="autoresizingMask"/>
                                <tableViewCellContentView key="contentView" opaque="NO" clipsSubviews="YES" multipleTouchEnabled="YES" contentMode="center" insetsLayoutMarginsFromSafeArea="NO" tableViewCell="Jzg-Oa-NqO" id="MB2-Cz-iyU">
                                    <rect key="frame" x="0.0" y="0.0" width="286" height="43.5"/>
                                    <autoresizingMask key="autoresizingMask"/>
                                    <subviews>
                                        <label opaque="NO" multipleTouchEnabled="YES" contentMode="left" insetsLayoutMarginsFromSafeArea="NO" text="Title" textAlignment="natural" lineBreakMode="tailTruncation" baselineAdjustment="alignBaselines" adjustsFontSizeToFit="NO" id="N01-UZ-JJp">
                                            <rect key="frame" x="16" y="5" width="33.5" height="20.5"/>
                                            <autoresizingMask key="autoresizingMask"/>
                                            <fontDescription key="fontDescription" type="system" pointSize="17"/>
                                            <nil key="textColor"/>
                                            <nil key="highlightedColor"/>
                                        </label>
                                        <label opaque="NO" multipleTouchEnabled="YES" contentMode="left" insetsLayoutMarginsFromSafeArea="NO" text="Subtitle" textAlignment="natural" lineBreakMode="tailTruncation" baselineAdjustment="alignBaselines" adjustsFontSizeToFit="NO" id="TbJ-YE-iWx">
                                            <rect key="frame" x="16" y="25.5" width="44" height="14.5"/>
                                            <autoresizingMask key="autoresizingMask"/>
                                            <fontDescription key="fontDescription" type="system" pointSize="12"/>
                                            <nil key="textColor"/>
                                            <nil key="highlightedColor"/>
                                        </label>
                                    </subviews>
                                </tableViewCellContentView>
                                <connections>
                                    <segue destination="UWD-YS-l0e" kind="show" identifier="ShowAccount" id="riM-Om-wHn"/>
                                </connections>
                            </tableViewCell>
                        </prototypes>
                        <connections>
                            <outlet property="dataSource" destination="Ozy-P0-1fS" id="tyO-Me-7YO"/>
                            <outlet property="delegate" destination="Ozy-P0-1fS" id="yLx-F5-gsr"/>
                        </connections>
                    </tableView>
                    <navigationItem key="navigationItem" title="Accounts" id="GH4-oP-Nb7">
                        <barButtonItem key="backBarButtonItem" title=" " id="eiC-H9-frL"/>
                        <barButtonItem key="rightBarButtonItem" systemItem="add" id="dKl-Nw-1vE">
                            <connections>
                                <segue destination="QBn-BQ-Jis" kind="presentation" identifier="AddAccount" id="Lfw-JU-WkR"/>
                            </connections>
                        </barButtonItem>
                    </navigationItem>
                </tableViewController>
                <placeholder placeholderIdentifier="IBFirstResponder" id="JD0-oZ-Qop" userLabel="First Responder" sceneMemberID="firstResponder"/>
            </objects>
            <point key="canvasLocation" x="1474" y="-863"/>
        </scene>
        <!--Account Details-->
        <scene sceneID="cAC-ze-XyQ">
            <objects>
                <tableViewController id="UWD-YS-l0e" customClass="AccountViewController" customModule="keyn" customModuleProvider="target" sceneMemberID="viewController">
                    <tableView key="view" clipsSubviews="YES" contentMode="scaleToFill" bounces="NO" alwaysBounceVertical="YES" dataMode="static" style="grouped" separatorStyle="default" rowHeight="44" estimatedRowHeight="-1" sectionHeaderHeight="18" sectionFooterHeight="18" id="prx-61-OZW">
                        <rect key="frame" x="0.0" y="0.0" width="320" height="480"/>
                        <autoresizingMask key="autoresizingMask" widthSizable="YES" heightSizable="YES"/>
                        <color key="backgroundColor" cocoaTouchSystemColor="groupTableViewBackgroundColor"/>
                        <sections>
                            <tableViewSection headerTitle="website details" id="Yaa-8Q-3K0">
                                <cells>
                                    <tableViewCell clipsSubviews="YES" contentMode="scaleToFill" selectionStyle="none" indentationWidth="10" id="lmx-0O-8aF">
                                        <rect key="frame" x="0.0" y="55.5" width="320" height="44"/>
                                        <autoresizingMask key="autoresizingMask"/>
                                        <tableViewCellContentView key="contentView" opaque="NO" clipsSubviews="YES" multipleTouchEnabled="YES" contentMode="center" insetsLayoutMarginsFromSafeArea="NO" tableViewCell="lmx-0O-8aF" id="hqh-3x-CFF">
                                            <rect key="frame" x="0.0" y="0.0" width="320" height="43.5"/>
                                            <autoresizingMask key="autoresizingMask"/>
                                            <subviews>
                                                <stackView opaque="NO" contentMode="scaleToFill" spacing="14" translatesAutoresizingMaskIntoConstraints="NO" id="6C2-hL-6gl">
                                                    <rect key="frame" x="16" y="14" width="288" height="17"/>
                                                    <subviews>
                                                        <label opaque="NO" userInteractionEnabled="NO" contentMode="left" horizontalHuggingPriority="251" verticalHuggingPriority="251" text="Name" textAlignment="right" lineBreakMode="tailTruncation" baselineAdjustment="alignBaselines" adjustsFontSizeToFit="NO" translatesAutoresizingMaskIntoConstraints="NO" id="uGT-fo-1hO">
                                                            <rect key="frame" x="0.0" y="0.0" width="75" height="17"/>
                                                            <constraints>
                                                                <constraint firstAttribute="width" relation="greaterThanOrEqual" constant="75" id="D1S-9R-WNP"/>
                                                            </constraints>
                                                            <fontDescription key="fontDescription" type="system" pointSize="13"/>
                                                            <nil key="textColor"/>
                                                            <nil key="highlightedColor"/>
                                                        </label>
                                                        <textField opaque="NO" contentMode="scaleToFill" enabled="NO" contentHorizontalAlignment="left" contentVerticalAlignment="center" placeholder="Name" textAlignment="natural" minimumFontSize="17" translatesAutoresizingMaskIntoConstraints="NO" id="xRz-I8-dK4">
                                                            <rect key="frame" x="89" y="0.0" width="199" height="17"/>
                                                            <nil key="textColor"/>
                                                            <fontDescription key="fontDescription" type="system" pointSize="14"/>
                                                            <textInputTraits key="textInputTraits"/>
                                                        </textField>
                                                    </subviews>
                                                </stackView>
                                            </subviews>
                                            <constraints>
                                                <constraint firstAttribute="trailingMargin" secondItem="6C2-hL-6gl" secondAttribute="trailing" id="Eb1-Zc-0Lg"/>
                                                <constraint firstItem="6C2-hL-6gl" firstAttribute="leading" secondItem="hqh-3x-CFF" secondAttribute="leadingMargin" id="bTb-eV-EaI"/>
                                                <constraint firstItem="6C2-hL-6gl" firstAttribute="centerY" secondItem="hqh-3x-CFF" secondAttribute="centerY" id="lQv-gt-kkO"/>
                                            </constraints>
                                        </tableViewCellContentView>
                                    </tableViewCell>
                                    <tableViewCell clipsSubviews="YES" contentMode="scaleToFill" selectionStyle="none" indentationWidth="10" id="7ml-lL-m1R">
                                        <rect key="frame" x="0.0" y="99.5" width="320" height="44"/>
                                        <autoresizingMask key="autoresizingMask"/>
                                        <tableViewCellContentView key="contentView" opaque="NO" clipsSubviews="YES" multipleTouchEnabled="YES" contentMode="center" insetsLayoutMarginsFromSafeArea="NO" tableViewCell="7ml-lL-m1R" id="zpu-7O-QUZ">
                                            <rect key="frame" x="0.0" y="0.0" width="320" height="43.5"/>
                                            <autoresizingMask key="autoresizingMask"/>
                                            <subviews>
                                                <stackView opaque="NO" contentMode="scaleToFill" spacing="14" translatesAutoresizingMaskIntoConstraints="NO" id="ix4-oe-GYO">
                                                    <rect key="frame" x="16" y="14" width="288" height="17"/>
                                                    <subviews>
                                                        <label opaque="NO" userInteractionEnabled="NO" contentMode="left" horizontalHuggingPriority="251" verticalHuggingPriority="251" text="URL" textAlignment="right" lineBreakMode="tailTruncation" baselineAdjustment="alignBaselines" adjustsFontSizeToFit="NO" translatesAutoresizingMaskIntoConstraints="NO" id="RSr-nf-RGf">
                                                            <rect key="frame" x="0.0" y="0.0" width="75" height="17"/>
                                                            <constraints>
                                                                <constraint firstAttribute="width" relation="greaterThanOrEqual" constant="75" id="ahP-b2-67Y"/>
                                                            </constraints>
                                                            <fontDescription key="fontDescription" type="system" pointSize="13"/>
                                                            <nil key="textColor"/>
                                                            <nil key="highlightedColor"/>
                                                        </label>
                                                        <textField opaque="NO" contentMode="scaleToFill" enabled="NO" contentHorizontalAlignment="left" contentVerticalAlignment="center" placeholder="URL" textAlignment="natural" minimumFontSize="17" translatesAutoresizingMaskIntoConstraints="NO" id="Pvp-cj-ASL">
                                                            <rect key="frame" x="89" y="0.0" width="199" height="17"/>
                                                            <nil key="textColor"/>
                                                            <fontDescription key="fontDescription" type="system" pointSize="14"/>
                                                            <textInputTraits key="textInputTraits"/>
                                                        </textField>
                                                    </subviews>
                                                </stackView>
                                            </subviews>
                                            <constraints>
                                                <constraint firstItem="ix4-oe-GYO" firstAttribute="centerY" secondItem="zpu-7O-QUZ" secondAttribute="centerY" id="EOu-Bi-6DH"/>
                                                <constraint firstAttribute="trailingMargin" secondItem="ix4-oe-GYO" secondAttribute="trailing" id="PqT-Ob-95V"/>
                                                <constraint firstItem="ix4-oe-GYO" firstAttribute="leading" secondItem="zpu-7O-QUZ" secondAttribute="leadingMargin" id="mJE-uO-apE"/>
                                            </constraints>
                                        </tableViewCellContentView>
                                    </tableViewCell>
                                </cells>
                            </tableViewSection>
                            <tableViewSection headerTitle="user details" id="pkM-Zd-Upy">
                                <cells>
                                    <tableViewCell clipsSubviews="YES" contentMode="scaleToFill" selectionStyle="none" indentationWidth="10" id="s8n-kE-Et3">
                                        <rect key="frame" x="0.0" y="199.5" width="320" height="44"/>
                                        <autoresizingMask key="autoresizingMask"/>
                                        <tableViewCellContentView key="contentView" opaque="NO" clipsSubviews="YES" multipleTouchEnabled="YES" contentMode="center" insetsLayoutMarginsFromSafeArea="NO" tableViewCell="s8n-kE-Et3" id="Mjc-gE-W7T">
                                            <rect key="frame" x="0.0" y="0.0" width="320" height="43.5"/>
                                            <autoresizingMask key="autoresizingMask"/>
                                            <subviews>
                                                <stackView opaque="NO" contentMode="scaleToFill" spacing="14" translatesAutoresizingMaskIntoConstraints="NO" id="RU6-HP-k9b">
                                                    <rect key="frame" x="16" y="14" width="288" height="17"/>
                                                    <subviews>
                                                        <label opaque="NO" userInteractionEnabled="NO" contentMode="left" horizontalHuggingPriority="251" verticalHuggingPriority="251" text="Username" textAlignment="right" lineBreakMode="tailTruncation" baselineAdjustment="alignBaselines" adjustsFontSizeToFit="NO" translatesAutoresizingMaskIntoConstraints="NO" id="iIZ-Cv-P1z">
                                                            <rect key="frame" x="0.0" y="0.0" width="75" height="17"/>
                                                            <constraints>
                                                                <constraint firstAttribute="width" relation="greaterThanOrEqual" constant="75" id="Wph-eg-GcY"/>
                                                            </constraints>
                                                            <fontDescription key="fontDescription" type="system" pointSize="13"/>
                                                            <nil key="textColor"/>
                                                            <nil key="highlightedColor"/>
                                                        </label>
                                                        <textField opaque="NO" contentMode="scaleToFill" enabled="NO" contentHorizontalAlignment="left" contentVerticalAlignment="center" placeholder="Username" textAlignment="natural" minimumFontSize="17" translatesAutoresizingMaskIntoConstraints="NO" id="n3L-Py-LkS">
                                                            <rect key="frame" x="89" y="0.0" width="199" height="17"/>
                                                            <nil key="textColor"/>
                                                            <fontDescription key="fontDescription" type="system" pointSize="14"/>
                                                            <textInputTraits key="textInputTraits"/>
                                                        </textField>
                                                    </subviews>
                                                </stackView>
                                            </subviews>
                                            <constraints>
                                                <constraint firstItem="RU6-HP-k9b" firstAttribute="centerY" secondItem="Mjc-gE-W7T" secondAttribute="centerY" id="MEm-5P-x89"/>
                                                <constraint firstItem="RU6-HP-k9b" firstAttribute="leading" secondItem="Mjc-gE-W7T" secondAttribute="leadingMargin" id="PzC-II-uya"/>
                                                <constraint firstAttribute="trailingMargin" secondItem="RU6-HP-k9b" secondAttribute="trailing" id="eF8-xI-Pnx"/>
                                            </constraints>
                                        </tableViewCellContentView>
                                    </tableViewCell>
                                    <tableViewCell clipsSubviews="YES" contentMode="scaleToFill" selectionStyle="none" indentationWidth="10" id="BFF-CR-nDK">
                                        <rect key="frame" x="0.0" y="243.5" width="320" height="44"/>
                                        <autoresizingMask key="autoresizingMask"/>
                                        <tableViewCellContentView key="contentView" opaque="NO" clipsSubviews="YES" multipleTouchEnabled="YES" contentMode="center" insetsLayoutMarginsFromSafeArea="NO" tableViewCell="BFF-CR-nDK" id="6Dx-Hw-fRi">
                                            <rect key="frame" x="0.0" y="0.0" width="320" height="43.5"/>
                                            <autoresizingMask key="autoresizingMask"/>
                                            <subviews>
                                                <stackView opaque="NO" contentMode="scaleToFill" spacing="14" translatesAutoresizingMaskIntoConstraints="NO" id="3DF-Qg-YUb">
                                                    <rect key="frame" x="16" y="14" width="260" height="17"/>
                                                    <subviews>
                                                        <label opaque="NO" userInteractionEnabled="NO" contentMode="left" horizontalHuggingPriority="251" verticalHuggingPriority="251" text="Password" textAlignment="right" lineBreakMode="tailTruncation" baselineAdjustment="alignBaselines" adjustsFontSizeToFit="NO" translatesAutoresizingMaskIntoConstraints="NO" id="IOU-TV-zuq">
                                                            <rect key="frame" x="0.0" y="0.0" width="75" height="17"/>
                                                            <constraints>
                                                                <constraint firstAttribute="width" relation="greaterThanOrEqual" constant="75" id="9Iw-ve-yFC"/>
                                                            </constraints>
                                                            <fontDescription key="fontDescription" type="system" pointSize="13"/>
                                                            <nil key="textColor"/>
                                                            <nil key="highlightedColor"/>
                                                        </label>
                                                        <textField opaque="NO" contentMode="scaleToFill" enabled="NO" contentHorizontalAlignment="left" contentVerticalAlignment="center" placeholder="Password" textAlignment="natural" minimumFontSize="17" translatesAutoresizingMaskIntoConstraints="NO" id="Elj-VJ-Plw">
                                                            <rect key="frame" x="89" y="0.0" width="171" height="17"/>
                                                            <nil key="textColor"/>
                                                            <fontDescription key="fontDescription" type="system" pointSize="14"/>
                                                            <textInputTraits key="textInputTraits" secureTextEntry="YES" textContentType="password"/>
                                                        </textField>
                                                    </subviews>
                                                </stackView>
                                                <button opaque="NO" contentMode="scaleToFill" contentHorizontalAlignment="center" contentVerticalAlignment="center" lineBreakMode="middleTruncation" translatesAutoresizingMaskIntoConstraints="NO" id="CeR-JP-bY6">
                                                    <rect key="frame" x="276" y="0.0" width="44" height="43.5"/>
                                                    <constraints>
                                                        <constraint firstAttribute="width" constant="44" id="x5k-LQ-CFn"/>
                                                    </constraints>
                                                    <state key="normal" image="eye_logo"/>
                                                    <connections>
                                                        <action selector="showPassword:" destination="UWD-YS-l0e" eventType="touchUpInside" id="Ozj-j1-nzD"/>
                                                    </connections>
                                                </button>
                                            </subviews>
                                            <constraints>
                                                <constraint firstAttribute="bottom" secondItem="CeR-JP-bY6" secondAttribute="bottom" id="Bmg-yH-EAp"/>
                                                <constraint firstItem="3DF-Qg-YUb" firstAttribute="centerY" secondItem="6Dx-Hw-fRi" secondAttribute="centerY" id="DXr-cZ-2xq"/>
                                                <constraint firstAttribute="trailing" secondItem="CeR-JP-bY6" secondAttribute="trailing" id="QCO-pV-sdk"/>
                                                <constraint firstItem="3DF-Qg-YUb" firstAttribute="leading" secondItem="6Dx-Hw-fRi" secondAttribute="leadingMargin" id="SRB-0e-Yqa"/>
                                                <constraint firstItem="CeR-JP-bY6" firstAttribute="leading" secondItem="3DF-Qg-YUb" secondAttribute="trailing" id="gRs-z3-EK3"/>
                                                <constraint firstItem="CeR-JP-bY6" firstAttribute="top" secondItem="6Dx-Hw-fRi" secondAttribute="top" id="gjl-Wk-yAk"/>
                                            </constraints>
                                        </tableViewCellContentView>
                                    </tableViewCell>
                                </cells>
                            </tableViewSection>
                            <tableViewSection id="Xtc-o6-09S">
                                <cells>
                                    <tableViewCell clipsSubviews="YES" contentMode="scaleToFill" selectionStyle="none" indentationWidth="10" id="zon-vV-iH2">
                                        <rect key="frame" x="0.0" y="323.5" width="320" height="44"/>
                                        <autoresizingMask key="autoresizingMask"/>
                                        <tableViewCellContentView key="contentView" opaque="NO" clipsSubviews="YES" multipleTouchEnabled="YES" contentMode="center" insetsLayoutMarginsFromSafeArea="NO" tableViewCell="zon-vV-iH2" id="Smy-j3-k4H">
                                            <rect key="frame" x="0.0" y="0.0" width="320" height="43.5"/>
                                            <autoresizingMask key="autoresizingMask"/>
                                            <subviews>
                                                <button opaque="NO" contentMode="scaleToFill" fixedFrame="YES" contentHorizontalAlignment="center" contentVerticalAlignment="center" buttonType="roundedRect" lineBreakMode="middleTruncation" translatesAutoresizingMaskIntoConstraints="NO" id="6HO-qZ-Te9">
                                                    <rect key="frame" x="165" y="7" width="45" height="30"/>
                                                    <autoresizingMask key="autoresizingMask" flexibleMaxX="YES" flexibleMaxY="YES"/>
                                                    <state key="normal" title="Delete">
                                                        <color key="titleColor" red="0.98142343759999995" green="0.2631598067" blue="0.2176741532" alpha="1" colorSpace="custom" customColorSpace="sRGB"/>
                                                    </state>
                                                    <connections>
                                                        <action selector="deleteAccount:" destination="UWD-YS-l0e" eventType="touchUpInside" id="jwC-zd-fbU"/>
                                                    </connections>
                                                </button>
                                            </subviews>
                                        </tableViewCellContentView>
                                    </tableViewCell>
                                </cells>
                            </tableViewSection>
                        </sections>
                        <connections>
                            <outlet property="dataSource" destination="UWD-YS-l0e" id="pIh-SE-UNx"/>
                            <outlet property="delegate" destination="UWD-YS-l0e" id="zP3-1y-PWp"/>
                        </connections>
                    </tableView>
                    <navigationItem key="navigationItem" title="Account Details" id="E1r-7c-sEs"/>
                    <connections>
                        <outlet property="userNameTextField" destination="n3L-Py-LkS" id="dsU-Vq-a5u"/>
                        <outlet property="userPasswordTextField" destination="Elj-VJ-Plw" id="CLY-7V-LzK"/>
                        <outlet property="websiteNameTextField" destination="xRz-I8-dK4" id="XH6-ya-cM0"/>
                        <outlet property="websiteURLTextField" destination="Pvp-cj-ASL" id="w3m-fi-lzJ"/>
                        <segue destination="ibN-3J-G1l" kind="unwind" identifier="DeleteAccount" unwindAction="unwindToAccountOverviewWithSender:" id="b7Y-kV-lyj"/>
                    </connections>
                </tableViewController>
                <placeholder placeholderIdentifier="IBFirstResponder" id="JAD-fx-Eo7" userLabel="First Responder" sceneMemberID="firstResponder"/>
                <exit id="ibN-3J-G1l" userLabel="Exit" sceneMemberID="exit"/>
            </objects>
            <point key="canvasLocation" x="2372" y="-863.1184407796103"/>
        </scene>
        <!--Login View Controller-->
        <scene sceneID="SgE-Op-oyl">
            <objects>
                <viewController storyboardIdentifier="LoginController" id="Pqc-6s-Pnr" customClass="LoginViewController" customModule="keyn" customModuleProvider="target" sceneMemberID="viewController">
                    <view key="view" contentMode="scaleToFill" id="M7J-Ow-gEZ">
                        <rect key="frame" x="0.0" y="0.0" width="320" height="480"/>
                        <autoresizingMask key="autoresizingMask" widthSizable="YES" heightSizable="YES"/>
                        <subviews>
                            <label opaque="NO" userInteractionEnabled="NO" contentMode="left" horizontalHuggingPriority="251" verticalHuggingPriority="251" text="Login to Keyn" textAlignment="center" lineBreakMode="tailTruncation" baselineAdjustment="alignBaselines" adjustsFontSizeToFit="NO" translatesAutoresizingMaskIntoConstraints="NO" id="mwL-cz-Fnd">
                                <rect key="frame" x="98.5" y="200" width="123" height="25"/>
                                <fontDescription key="fontDescription" name="Amiko-Regular" family="Amiko" pointSize="18"/>
                                <color key="textColor" red="1" green="0.71764705882352942" blue="0.18431372549019609" alpha="1" colorSpace="calibratedRGB"/>
                                <nil key="highlightedColor"/>
                            </label>
                            <imageView userInteractionEnabled="NO" contentMode="scaleAspectFit" horizontalHuggingPriority="251" verticalHuggingPriority="251" image="logo" translatesAutoresizingMaskIntoConstraints="NO" id="xGc-jF-fzx">
                                <rect key="frame" x="16" y="100" width="288" height="80"/>
                                <constraints>
                                    <constraint firstAttribute="height" constant="80" id="crx-Uc-kTB"/>
                                </constraints>
                            </imageView>
                            <button opaque="NO" contentMode="scaleAspectFit" contentHorizontalAlignment="center" contentVerticalAlignment="center" lineBreakMode="middleTruncation" translatesAutoresizingMaskIntoConstraints="NO" id="PF9-Mk-y1i">
                                <rect key="frame" x="120" y="304" width="80" height="116"/>
                                <constraints>
                                    <constraint firstAttribute="width" constant="80" id="Y3c-UV-bHh"/>
                                </constraints>
                                <state key="normal" image="fingerprint">
                                    <color key="titleColor" red="1" green="0.71764705880000002" blue="0.1843137255" alpha="1" colorSpace="calibratedRGB"/>
                                </state>
                                <connections>
                                    <action selector="touchID:" destination="gHc-rU-sGC" eventType="touchUpInside" id="8d0-Ms-JMJ"/>
                                    <action selector="touchID:" destination="Pqc-6s-Pnr" eventType="touchUpInside" id="YLD-jc-rDY"/>
                                </connections>
                            </button>
                        </subviews>
                        <color key="backgroundColor" red="0.27450980392156865" green="0.19215686274509802" blue="0.60784313725490191" alpha="1" colorSpace="custom" customColorSpace="sRGB"/>
                        <constraints>
                            <constraint firstItem="mwL-cz-Fnd" firstAttribute="top" secondItem="xGc-jF-fzx" secondAttribute="bottom" constant="20" id="D5T-uy-9st"/>
                            <constraint firstItem="low-6y-hba" firstAttribute="bottom" secondItem="PF9-Mk-y1i" secondAttribute="bottom" constant="60" id="O2q-Yd-Q9f"/>
                            <constraint firstItem="xGc-jF-fzx" firstAttribute="top" secondItem="low-6y-hba" secondAttribute="top" constant="80" id="Xxt-Qp-pi5"/>
                            <constraint firstItem="low-6y-hba" firstAttribute="trailing" secondItem="xGc-jF-fzx" secondAttribute="trailing" constant="16" id="eqj-FC-64O"/>
                            <constraint firstItem="mwL-cz-Fnd" firstAttribute="centerX" secondItem="M7J-Ow-gEZ" secondAttribute="centerX" id="lun-7f-9Ft"/>
                            <constraint firstItem="PF9-Mk-y1i" firstAttribute="centerX" secondItem="M7J-Ow-gEZ" secondAttribute="centerX" id="uHo-eZ-tUY"/>
                            <constraint firstItem="xGc-jF-fzx" firstAttribute="leading" secondItem="low-6y-hba" secondAttribute="leading" constant="16" id="xYX-iw-gig"/>
                        </constraints>
                        <viewLayoutGuide key="safeArea" id="low-6y-hba"/>
                    </view>
                    <connections>
                        <outlet property="touchIDButton" destination="PF9-Mk-y1i" id="cZl-px-1he"/>
                    </connections>
                </viewController>
                <placeholder placeholderIdentifier="IBFirstResponder" id="eaW-Ua-YRe" userLabel="First Responder" sceneMemberID="firstResponder"/>
            </objects>
            <point key="canvasLocation" x="-1434.4000000000001" y="-0.73891625615763545"/>
        </scene>
        <!--Root View Controller-->
        <scene sceneID="yl2-sM-qoP">
            <objects>
                <tabBarController storyboardIdentifier="RootController" id="49e-Tb-3d3" customClass="RootViewController" customModule="keyn" customModuleProvider="target" sceneMemberID="viewController">
                    <tabBar key="tabBar" contentMode="scaleToFill" id="W28-zg-YXA">
                        <rect key="frame" x="0.0" y="975" width="768" height="49"/>
                        <autoresizingMask key="autoresizingMask" widthSizable="YES" flexibleMinY="YES"/>
                        <color key="backgroundColor" red="0.0" green="0.0" blue="0.0" alpha="0.0" colorSpace="custom" customColorSpace="sRGB"/>
                    </tabBar>
                    <connections>
                        <segue destination="swI-XK-cqa" kind="relationship" relationship="viewControllers" id="u7Y-xg-7CH"/>
                        <segue destination="U10-Wh-Tjm" kind="relationship" relationship="viewControllers" id="dme-Hw-WbC"/>
                        <segue destination="b4Q-ze-Q2f" kind="relationship" relationship="viewControllers" id="QHg-Fl-4sl"/>
                    </connections>
                </tabBarController>
                <placeholder placeholderIdentifier="IBFirstResponder" id="HuB-VB-40B" sceneMemberID="firstResponder"/>
            </objects>
            <point key="canvasLocation" x="-524" y="0.0"/>
        </scene>
        <!--Accounts-->
        <scene sceneID="dOy-5w-acO">
            <objects>
                <navigationController automaticallyAdjustsScrollViewInsets="NO" id="swI-XK-cqa" sceneMemberID="viewController">
                    <tabBarItem key="tabBarItem" title="Accounts" image="account_icon" selectedImage="account_icon_selected" id="acW-dT-cKf"/>
                    <toolbarItems/>
<<<<<<< HEAD
                    <navigationBar key="navigationBar" contentMode="scaleToFill" insetsLayoutMarginsFromSafeArea="NO" shadowImage="line" largeTitles="YES" id="NkV-Bq-4Iq">
                        <rect key="frame" x="0.0" y="20" width="320" height="96"/>
=======
                    <navigationBar key="navigationBar" contentMode="scaleToFill" insetsLayoutMarginsFromSafeArea="NO" largeTitles="YES" id="NkV-Bq-4Iq">
                        <rect key="frame" x="0.0" y="20" width="375" height="96"/>
>>>>>>> f7f6685b
                        <autoresizingMask key="autoresizingMask"/>
                    </navigationBar>
                    <nil name="viewControllers"/>
                    <connections>
                        <segue destination="Ozy-P0-1fS" kind="relationship" relationship="rootViewController" id="XHs-OD-1NV"/>
                    </connections>
                </navigationController>
                <placeholder placeholderIdentifier="IBFirstResponder" id="Kq9-b5-qKT" userLabel="First Responder" sceneMemberID="firstResponder"/>
            </objects>
            <point key="canvasLocation" x="490" y="-863"/>
        </scene>
        <!--New Account-->
        <scene sceneID="5s6-ha-LyF">
            <objects>
                <tableViewController id="ndI-SS-mi6" customClass="NewAccountViewController" customModule="keyn" customModuleProvider="target" sceneMemberID="viewController">
                    <tableView key="view" clipsSubviews="YES" contentMode="scaleToFill" bounces="NO" alwaysBounceVertical="YES" dataMode="static" style="grouped" separatorStyle="default" rowHeight="44" estimatedRowHeight="-1" sectionHeaderHeight="18" sectionFooterHeight="18" id="NK4-FC-Akv">
                        <rect key="frame" x="0.0" y="0.0" width="320" height="480"/>
                        <autoresizingMask key="autoresizingMask" widthSizable="YES" heightSizable="YES"/>
                        <color key="backgroundColor" cocoaTouchSystemColor="groupTableViewBackgroundColor"/>
                        <sections>
                            <tableViewSection headerTitle="details" id="V7M-Sz-gPj">
                                <cells>
                                    <tableViewCell clipsSubviews="YES" contentMode="scaleToFill" selectionStyle="none" indentationWidth="10" id="0j9-iI-M38">
                                        <rect key="frame" x="0.0" y="55.5" width="320" height="44"/>
                                        <autoresizingMask key="autoresizingMask"/>
                                        <tableViewCellContentView key="contentView" opaque="NO" clipsSubviews="YES" multipleTouchEnabled="YES" contentMode="center" insetsLayoutMarginsFromSafeArea="NO" tableViewCell="0j9-iI-M38" id="8a3-BF-QpY">
                                            <rect key="frame" x="0.0" y="0.0" width="320" height="43.5"/>
                                            <autoresizingMask key="autoresizingMask"/>
                                            <subviews>
                                                <stackView opaque="NO" contentMode="scaleToFill" spacing="14" translatesAutoresizingMaskIntoConstraints="NO" id="O4V-7E-hYy">
                                                    <rect key="frame" x="16" y="14" width="288" height="17"/>
                                                    <subviews>
                                                        <label opaque="NO" userInteractionEnabled="NO" contentMode="left" horizontalHuggingPriority="251" verticalHuggingPriority="251" text="Name" textAlignment="right" lineBreakMode="tailTruncation" baselineAdjustment="alignBaselines" adjustsFontSizeToFit="NO" translatesAutoresizingMaskIntoConstraints="NO" id="guX-nS-HSI">
                                                            <rect key="frame" x="0.0" y="0.0" width="75" height="17"/>
                                                            <constraints>
                                                                <constraint firstAttribute="width" relation="greaterThanOrEqual" constant="75" id="yon-n3-9D6"/>
                                                            </constraints>
                                                            <fontDescription key="fontDescription" type="system" pointSize="13"/>
                                                            <nil key="textColor"/>
                                                            <nil key="highlightedColor"/>
                                                        </label>
                                                        <textField opaque="NO" contentMode="scaleToFill" contentHorizontalAlignment="left" contentVerticalAlignment="center" placeholder="Name" textAlignment="natural" minimumFontSize="17" translatesAutoresizingMaskIntoConstraints="NO" id="WgG-Sq-8zS">
                                                            <rect key="frame" x="89" y="0.0" width="199" height="17"/>
                                                            <nil key="textColor"/>
                                                            <fontDescription key="fontDescription" type="system" pointSize="14"/>
                                                            <textInputTraits key="textInputTraits" autocorrectionType="no" spellCheckingType="no"/>
                                                        </textField>
                                                    </subviews>
                                                </stackView>
                                            </subviews>
                                            <constraints>
                                                <constraint firstItem="O4V-7E-hYy" firstAttribute="leading" secondItem="8a3-BF-QpY" secondAttribute="leadingMargin" id="ken-NC-nxe"/>
                                                <constraint firstAttribute="trailingMargin" secondItem="O4V-7E-hYy" secondAttribute="trailing" id="w6A-Fe-hex"/>
                                                <constraint firstItem="O4V-7E-hYy" firstAttribute="centerY" secondItem="8a3-BF-QpY" secondAttribute="centerY" id="wO5-kA-g6g"/>
                                            </constraints>
                                        </tableViewCellContentView>
                                    </tableViewCell>
                                    <tableViewCell clipsSubviews="YES" contentMode="scaleToFill" selectionStyle="none" indentationWidth="10" id="ELT-hf-9Rl">
                                        <rect key="frame" x="0.0" y="99.5" width="320" height="44"/>
                                        <autoresizingMask key="autoresizingMask"/>
                                        <tableViewCellContentView key="contentView" opaque="NO" clipsSubviews="YES" multipleTouchEnabled="YES" contentMode="center" insetsLayoutMarginsFromSafeArea="NO" tableViewCell="ELT-hf-9Rl" id="bGS-Ab-XFk">
                                            <rect key="frame" x="0.0" y="0.0" width="320" height="43.5"/>
                                            <autoresizingMask key="autoresizingMask"/>
                                            <subviews>
                                                <stackView opaque="NO" contentMode="scaleToFill" spacing="14" translatesAutoresizingMaskIntoConstraints="NO" id="JFN-rJ-mOi">
                                                    <rect key="frame" x="16" y="14" width="288" height="17"/>
                                                    <subviews>
                                                        <label opaque="NO" userInteractionEnabled="NO" contentMode="left" horizontalHuggingPriority="251" verticalHuggingPriority="251" text="URL" textAlignment="right" lineBreakMode="tailTruncation" baselineAdjustment="alignBaselines" adjustsFontSizeToFit="NO" translatesAutoresizingMaskIntoConstraints="NO" id="uUs-55-6mv">
                                                            <rect key="frame" x="0.0" y="0.0" width="75" height="17"/>
                                                            <constraints>
                                                                <constraint firstAttribute="width" relation="greaterThanOrEqual" constant="75" id="ePr-Dt-K7w"/>
                                                            </constraints>
                                                            <fontDescription key="fontDescription" type="system" pointSize="13"/>
                                                            <nil key="textColor"/>
                                                            <nil key="highlightedColor"/>
                                                        </label>
                                                        <textField opaque="NO" contentMode="scaleToFill" contentHorizontalAlignment="left" contentVerticalAlignment="center" placeholder="URL" textAlignment="natural" minimumFontSize="17" translatesAutoresizingMaskIntoConstraints="NO" id="F1u-fj-AYi">
                                                            <rect key="frame" x="89" y="0.0" width="199" height="17"/>
                                                            <nil key="textColor"/>
                                                            <fontDescription key="fontDescription" type="system" pointSize="14"/>
                                                            <textInputTraits key="textInputTraits" autocorrectionType="no" spellCheckingType="no"/>
                                                        </textField>
                                                    </subviews>
                                                </stackView>
                                            </subviews>
                                            <constraints>
                                                <constraint firstItem="JFN-rJ-mOi" firstAttribute="centerY" secondItem="bGS-Ab-XFk" secondAttribute="centerY" id="5ez-0R-zQU"/>
                                                <constraint firstAttribute="trailingMargin" secondItem="JFN-rJ-mOi" secondAttribute="trailing" id="Alg-av-rMY"/>
                                                <constraint firstItem="JFN-rJ-mOi" firstAttribute="leading" secondItem="bGS-Ab-XFk" secondAttribute="leadingMargin" id="PaE-lN-R1J"/>
                                            </constraints>
                                        </tableViewCellContentView>
                                    </tableViewCell>
                                    <tableViewCell clipsSubviews="YES" contentMode="scaleToFill" selectionStyle="none" indentationWidth="10" id="2Gh-YK-qVZ">
                                        <rect key="frame" x="0.0" y="143.5" width="320" height="44"/>
                                        <autoresizingMask key="autoresizingMask"/>
                                        <tableViewCellContentView key="contentView" opaque="NO" clipsSubviews="YES" multipleTouchEnabled="YES" contentMode="center" insetsLayoutMarginsFromSafeArea="NO" tableViewCell="2Gh-YK-qVZ" id="Dsf-Yu-8uU">
                                            <rect key="frame" x="0.0" y="0.0" width="320" height="43.5"/>
                                            <autoresizingMask key="autoresizingMask"/>
                                            <subviews>
                                                <stackView opaque="NO" contentMode="scaleToFill" spacing="14" translatesAutoresizingMaskIntoConstraints="NO" id="KRq-Qs-F39">
                                                    <rect key="frame" x="16" y="14" width="288" height="17"/>
                                                    <subviews>
                                                        <label opaque="NO" userInteractionEnabled="NO" contentMode="left" horizontalHuggingPriority="251" verticalHuggingPriority="251" text="Username" textAlignment="right" lineBreakMode="tailTruncation" baselineAdjustment="alignBaselines" adjustsFontSizeToFit="NO" translatesAutoresizingMaskIntoConstraints="NO" id="aTq-GU-2Ee">
                                                            <rect key="frame" x="0.0" y="0.0" width="75" height="17"/>
                                                            <constraints>
                                                                <constraint firstAttribute="width" relation="greaterThanOrEqual" constant="75" id="CkF-WQ-7TD"/>
                                                            </constraints>
                                                            <fontDescription key="fontDescription" type="system" pointSize="13"/>
                                                            <nil key="textColor"/>
                                                            <nil key="highlightedColor"/>
                                                        </label>
                                                        <textField opaque="NO" contentMode="scaleToFill" contentHorizontalAlignment="left" contentVerticalAlignment="center" placeholder="Username" textAlignment="natural" minimumFontSize="17" translatesAutoresizingMaskIntoConstraints="NO" id="Omp-R7-kki">
                                                            <rect key="frame" x="89" y="0.0" width="199" height="17"/>
                                                            <nil key="textColor"/>
                                                            <fontDescription key="fontDescription" type="system" pointSize="14"/>
                                                            <textInputTraits key="textInputTraits" autocorrectionType="no" spellCheckingType="no"/>
                                                        </textField>
                                                    </subviews>
                                                </stackView>
                                            </subviews>
                                            <constraints>
                                                <constraint firstAttribute="trailingMargin" secondItem="KRq-Qs-F39" secondAttribute="trailing" id="WaA-5y-nEK"/>
                                                <constraint firstItem="KRq-Qs-F39" firstAttribute="centerY" secondItem="Dsf-Yu-8uU" secondAttribute="centerY" id="Z4l-hi-0Eb"/>
                                                <constraint firstItem="KRq-Qs-F39" firstAttribute="leading" secondItem="Dsf-Yu-8uU" secondAttribute="leadingMargin" id="ZML-Nm-NkF"/>
                                            </constraints>
                                        </tableViewCellContentView>
                                    </tableViewCell>
                                    <tableViewCell clipsSubviews="YES" contentMode="scaleToFill" selectionStyle="none" indentationWidth="10" id="gbz-Z8-s5R">
                                        <rect key="frame" x="0.0" y="187.5" width="320" height="44"/>
                                        <autoresizingMask key="autoresizingMask"/>
                                        <tableViewCellContentView key="contentView" opaque="NO" clipsSubviews="YES" multipleTouchEnabled="YES" contentMode="center" insetsLayoutMarginsFromSafeArea="NO" tableViewCell="gbz-Z8-s5R" id="qTC-aI-Sgk">
                                            <rect key="frame" x="0.0" y="0.0" width="320" height="43.5"/>
                                            <autoresizingMask key="autoresizingMask"/>
                                            <subviews>
                                                <stackView opaque="NO" contentMode="scaleToFill" spacing="14" translatesAutoresizingMaskIntoConstraints="NO" id="99k-9a-Skm">
                                                    <rect key="frame" x="16" y="14" width="260" height="17"/>
                                                    <subviews>
                                                        <label opaque="NO" userInteractionEnabled="NO" contentMode="left" horizontalHuggingPriority="251" verticalHuggingPriority="251" text="Password" textAlignment="right" lineBreakMode="tailTruncation" baselineAdjustment="alignBaselines" adjustsFontSizeToFit="NO" translatesAutoresizingMaskIntoConstraints="NO" id="idR-xG-8qq">
                                                            <rect key="frame" x="0.0" y="0.0" width="75" height="17"/>
                                                            <constraints>
                                                                <constraint firstAttribute="width" relation="greaterThanOrEqual" constant="75" id="0g4-wy-npi"/>
                                                            </constraints>
                                                            <fontDescription key="fontDescription" type="system" pointSize="13"/>
                                                            <nil key="textColor"/>
                                                            <nil key="highlightedColor"/>
                                                        </label>
                                                        <textField opaque="NO" contentMode="scaleToFill" enabled="NO" contentHorizontalAlignment="left" contentVerticalAlignment="center" placeholder="Password" textAlignment="natural" minimumFontSize="17" translatesAutoresizingMaskIntoConstraints="NO" id="xAa-5U-3bK">
                                                            <rect key="frame" x="89" y="0.0" width="171" height="17"/>
                                                            <nil key="textColor"/>
                                                            <fontDescription key="fontDescription" type="system" pointSize="14"/>
                                                            <textInputTraits key="textInputTraits" autocorrectionType="no" spellCheckingType="no" secureTextEntry="YES" textContentType="password"/>
                                                        </textField>
                                                    </subviews>
                                                </stackView>
                                                <button opaque="NO" contentMode="scaleToFill" contentHorizontalAlignment="center" contentVerticalAlignment="center" lineBreakMode="middleTruncation" translatesAutoresizingMaskIntoConstraints="NO" id="rKx-px-oo7">
                                                    <rect key="frame" x="276" y="0.0" width="44" height="44"/>
                                                    <constraints>
                                                        <constraint firstAttribute="width" constant="44" id="wFZ-Cd-15B"/>
                                                    </constraints>
                                                    <state key="normal" image="eye_logo"/>
                                                    <connections>
                                                        <action selector="showPassword:" destination="ndI-SS-mi6" eventType="touchUpInside" id="3sr-iz-WIf"/>
                                                    </connections>
                                                </button>
                                            </subviews>
                                            <constraints>
                                                <constraint firstItem="rKx-px-oo7" firstAttribute="leading" secondItem="99k-9a-Skm" secondAttribute="trailing" id="9Y6-aV-j3E"/>
                                                <constraint firstItem="99k-9a-Skm" firstAttribute="centerY" secondItem="qTC-aI-Sgk" secondAttribute="centerY" id="Hjq-7F-PY3"/>
                                                <constraint firstAttribute="trailing" secondItem="rKx-px-oo7" secondAttribute="trailing" id="UMc-hn-IMi"/>
                                                <constraint firstAttribute="bottom" secondItem="rKx-px-oo7" secondAttribute="bottom" id="XeA-oB-xY4"/>
                                                <constraint firstItem="99k-9a-Skm" firstAttribute="leading" secondItem="qTC-aI-Sgk" secondAttribute="leadingMargin" id="oKh-hx-SpV"/>
                                                <constraint firstItem="rKx-px-oo7" firstAttribute="top" secondItem="qTC-aI-Sgk" secondAttribute="top" id="phm-7w-s48"/>
                                            </constraints>
                                        </tableViewCellContentView>
                                    </tableViewCell>
                                </cells>
                            </tableViewSection>
                            <tableViewSection headerTitle="password" id="48E-YQ-PB8">
                                <string key="footerTitle">It is recommended to let Keyn generate strong random passwords for you. Only choose a custom password unless absolutely necessary.</string>
                                <cells>
                                    <tableViewCell clipsSubviews="YES" contentMode="scaleToFill" selectionStyle="none" indentationWidth="10" id="02X-Xj-mw5">
                                        <rect key="frame" x="0.0" y="295" width="320" height="44"/>
                                        <autoresizingMask key="autoresizingMask"/>
                                        <tableViewCellContentView key="contentView" opaque="NO" clipsSubviews="YES" multipleTouchEnabled="YES" contentMode="center" insetsLayoutMarginsFromSafeArea="NO" tableViewCell="02X-Xj-mw5" id="Wnq-CI-ysU">
                                            <rect key="frame" x="0.0" y="0.0" width="320" height="43.5"/>
                                            <autoresizingMask key="autoresizingMask"/>
                                            <subviews>
                                                <label opaque="NO" multipleTouchEnabled="YES" contentMode="left" fixedFrame="YES" insetsLayoutMarginsFromSafeArea="NO" text="Custom password" textAlignment="natural" lineBreakMode="tailTruncation" baselineAdjustment="alignBaselines" adjustsFontSizeToFit="NO" translatesAutoresizingMaskIntoConstraints="NO" id="Ub9-Te-Dzr">
                                                    <rect key="frame" x="16" y="11" width="138" height="21"/>
                                                    <autoresizingMask key="autoresizingMask"/>
                                                    <fontDescription key="fontDescription" type="system" pointSize="17"/>
                                                    <nil key="textColor"/>
                                                    <nil key="highlightedColor"/>
                                                </label>
                                                <switch opaque="NO" contentMode="scaleToFill" horizontalHuggingPriority="750" verticalHuggingPriority="750" fixedFrame="YES" contentHorizontalAlignment="center" contentVerticalAlignment="center" translatesAutoresizingMaskIntoConstraints="NO" id="urb-RI-elp">
                                                    <rect key="frame" x="312" y="6" width="49" height="31"/>
                                                    <autoresizingMask key="autoresizingMask" flexibleMaxX="YES" flexibleMaxY="YES"/>
                                                    <connections>
                                                        <action selector="customPasswordSwitch:" destination="ndI-SS-mi6" eventType="valueChanged" id="JE7-1H-wDY"/>
                                                    </connections>
                                                </switch>
                                            </subviews>
                                        </tableViewCellContentView>
                                    </tableViewCell>
                                </cells>
                            </tableViewSection>
                        </sections>
                        <connections>
                            <outlet property="dataSource" destination="ndI-SS-mi6" id="Eff-TT-nqH"/>
                            <outlet property="delegate" destination="ndI-SS-mi6" id="T8t-ZY-XrA"/>
                        </connections>
                    </tableView>
                    <navigationItem key="navigationItem" title="New Account" id="Ksl-ys-0kh">
                        <barButtonItem key="leftBarButtonItem" systemItem="cancel" id="EUV-nK-9y2">
                            <connections>
                                <action selector="cancel:" destination="ndI-SS-mi6" id="le5-sr-lzX"/>
                            </connections>
                        </barButtonItem>
                        <barButtonItem key="rightBarButtonItem" systemItem="save" id="Spf-Be-diS">
                            <connections>
                                <action selector="saveAccount:" destination="ndI-SS-mi6" id="jw5-Od-h4j"/>
                                <segue destination="nsX-YL-Foe" kind="unwind" unwindAction="unwindToAccountOverviewWithSender:" id="OLW-wo-leA"/>
                            </connections>
                        </barButtonItem>
                    </navigationItem>
                    <connections>
                        <outlet property="saveButton" destination="Spf-Be-diS" id="12r-Iv-CMc"/>
                        <outlet property="showPasswordButton" destination="rKx-px-oo7" id="xxN-TA-SDg"/>
                        <outlet property="userNameTextField" destination="Omp-R7-kki" id="TFJ-NE-Zlb"/>
                        <outlet property="userPasswordTextField" destination="xAa-5U-3bK" id="plO-Vo-OMu"/>
                        <outlet property="websiteNameTextField" destination="WgG-Sq-8zS" id="Rhg-fr-FyZ"/>
                        <outlet property="websiteURLTextField" destination="F1u-fj-AYi" id="fjE-N1-QKX"/>
                    </connections>
                </tableViewController>
                <placeholder placeholderIdentifier="IBFirstResponder" id="2fY-An-iQc" userLabel="First Responder" sceneMemberID="firstResponder"/>
                <exit id="nsX-YL-Foe" userLabel="Exit" sceneMemberID="exit"/>
            </objects>
            <point key="canvasLocation" x="3252" y="-1585"/>
        </scene>
        <!--Navigation Controller-->
        <scene sceneID="85X-Xm-p3i">
            <objects>
                <navigationController automaticallyAdjustsScrollViewInsets="NO" id="QBn-BQ-Jis" sceneMemberID="viewController">
                    <toolbarItems/>
<<<<<<< HEAD
                    <navigationBar key="navigationBar" contentMode="scaleToFill" insetsLayoutMarginsFromSafeArea="NO" shadowImage="line" id="aZp-CQ-5qN">
                        <rect key="frame" x="0.0" y="20" width="320" height="44"/>
=======
                    <navigationBar key="navigationBar" contentMode="scaleToFill" insetsLayoutMarginsFromSafeArea="NO" id="aZp-CQ-5qN">
                        <rect key="frame" x="0.0" y="20" width="375" height="44"/>
>>>>>>> f7f6685b
                        <autoresizingMask key="autoresizingMask"/>
                    </navigationBar>
                    <nil name="viewControllers"/>
                    <connections>
                        <segue destination="ndI-SS-mi6" kind="relationship" relationship="rootViewController" id="fQN-eu-7O6"/>
                    </connections>
                </navigationController>
                <placeholder placeholderIdentifier="IBFirstResponder" id="Mcx-bo-yz7" userLabel="First Responder" sceneMemberID="firstResponder"/>
            </objects>
            <point key="canvasLocation" x="2372" y="-1585"/>
        </scene>
        <!--Devices-->
        <scene sceneID="eQc-NM-rWF">
            <objects>
                <navigationController automaticallyAdjustsScrollViewInsets="NO" id="U10-Wh-Tjm" customClass="DevicesNavigationController" customModule="keyn" customModuleProvider="target" sceneMemberID="viewController">
                    <tabBarItem key="tabBarItem" title="Devices" image="device-icon" selectedImage="device_icon_selected" id="GWP-vo-zZa"/>
                    <toolbarItems/>
<<<<<<< HEAD
                    <navigationBar key="navigationBar" contentMode="scaleToFill" insetsLayoutMarginsFromSafeArea="NO" shadowImage="line" largeTitles="YES" id="e0j-3u-woH">
                        <rect key="frame" x="0.0" y="20" width="320" height="96"/>
=======
                    <navigationBar key="navigationBar" contentMode="scaleToFill" insetsLayoutMarginsFromSafeArea="NO" largeTitles="YES" id="e0j-3u-woH">
                        <rect key="frame" x="0.0" y="20" width="375" height="96"/>
>>>>>>> f7f6685b
                        <autoresizingMask key="autoresizingMask"/>
                    </navigationBar>
                    <nil name="viewControllers"/>
                </navigationController>
                <placeholder placeholderIdentifier="IBFirstResponder" id="IwT-dj-fu6" userLabel="First Responder" sceneMemberID="firstResponder"/>
            </objects>
            <point key="canvasLocation" x="489" y="0.0"/>
        </scene>
        <!--Devices-->
        <scene sceneID="Hkr-gv-fbm">
            <objects>
                <viewController storyboardIdentifier="Devices Controller" id="3aw-Co-zND" customClass="DevicesViewController" customModule="keyn" customModuleProvider="target" sceneMemberID="viewController">
                    <view key="view" contentMode="scaleToFill" id="MAS-2q-ELF">
                        <rect key="frame" x="0.0" y="0.0" width="320" height="480"/>
                        <autoresizingMask key="autoresizingMask" widthSizable="YES" heightSizable="YES"/>
                        <subviews>
                            <tableView clipsSubviews="YES" contentMode="scaleToFill" fixedFrame="YES" bounces="NO" alwaysBounceVertical="YES" dataMode="prototypes" style="grouped" separatorStyle="default" rowHeight="-1" estimatedRowHeight="-1" sectionHeaderHeight="18" sectionFooterHeight="18" translatesAutoresizingMaskIntoConstraints="NO" id="WHP-x0-joA">
                                <rect key="frame" x="0.0" y="0.0" width="320" height="480"/>
                                <autoresizingMask key="autoresizingMask" widthSizable="YES" heightSizable="YES"/>
                                <color key="backgroundColor" cocoaTouchSystemColor="groupTableViewBackgroundColor"/>
                                <prototypes>
                                    <tableViewCell clipsSubviews="YES" contentMode="scaleToFill" preservesSuperviewLayoutMargins="YES" selectionStyle="none" indentationWidth="10" reuseIdentifier="Device Cell" rowHeight="90" id="kQW-dK-czc" customClass="DevicesViewCell" customModule="keyn" customModuleProvider="target">
                                        <rect key="frame" x="0.0" y="55.5" width="320" height="90"/>
                                        <autoresizingMask key="autoresizingMask"/>
                                        <tableViewCellContentView key="contentView" opaque="NO" clipsSubviews="YES" multipleTouchEnabled="YES" contentMode="center" preservesSuperviewLayoutMargins="YES" insetsLayoutMarginsFromSafeArea="NO" tableViewCell="kQW-dK-czc" id="ptg-WT-R4i">
                                            <rect key="frame" x="0.0" y="0.0" width="320" height="89.5"/>
                                            <autoresizingMask key="autoresizingMask"/>
                                            <subviews>
                                                <stackView opaque="NO" contentMode="scaleToFill" axis="vertical" alignment="top" spacing="3" translatesAutoresizingMaskIntoConstraints="NO" id="P4t-ox-JgR">
                                                    <rect key="frame" x="67" y="15" width="194" height="60.5"/>
                                                    <subviews>
                                                        <label opaque="NO" userInteractionEnabled="NO" contentMode="left" horizontalHuggingPriority="251" verticalHuggingPriority="251" text="Title" textAlignment="natural" lineBreakMode="tailTruncation" baselineAdjustment="alignBaselines" adjustsFontSizeToFit="NO" translatesAutoresizingMaskIntoConstraints="NO" id="w47-dm-ku8">
                                                            <rect key="frame" x="0.0" y="0.0" width="33.5" height="20.5"/>
                                                            <fontDescription key="fontDescription" type="system" pointSize="17"/>
                                                            <nil key="textColor"/>
                                                            <nil key="highlightedColor"/>
                                                        </label>
                                                        <label opaque="NO" userInteractionEnabled="NO" contentMode="left" horizontalHuggingPriority="251" verticalHuggingPriority="251" text="Timestamp" textAlignment="natural" lineBreakMode="tailTruncation" baselineAdjustment="alignBaselines" adjustsFontSizeToFit="NO" translatesAutoresizingMaskIntoConstraints="NO" id="mTT-oc-yXK">
                                                            <rect key="frame" x="0.0" y="23.5" width="72" height="17"/>
                                                            <fontDescription key="fontDescription" type="system" pointSize="14"/>
                                                            <color key="textColor" white="0.33333333333333331" alpha="1" colorSpace="calibratedWhite"/>
                                                            <nil key="highlightedColor"/>
                                                        </label>
                                                        <label opaque="NO" userInteractionEnabled="NO" contentMode="left" horizontalHuggingPriority="251" verticalHuggingPriority="251" text="Location" textAlignment="natural" lineBreakMode="tailTruncation" baselineAdjustment="alignBaselines" adjustsFontSizeToFit="NO" translatesAutoresizingMaskIntoConstraints="NO" id="PEr-g6-Uzo">
                                                            <rect key="frame" x="0.0" y="43.5" width="55.5" height="17"/>
                                                            <fontDescription key="fontDescription" type="system" pointSize="14"/>
                                                            <color key="textColor" white="0.33333333333333331" alpha="1" colorSpace="calibratedWhite"/>
                                                            <nil key="highlightedColor"/>
                                                        </label>
                                                    </subviews>
                                                </stackView>
                                                <imageView userInteractionEnabled="NO" contentMode="scaleToFill" horizontalHuggingPriority="251" verticalHuggingPriority="251" translatesAutoresizingMaskIntoConstraints="NO" id="QDO-NS-MHk">
                                                    <rect key="frame" x="15" y="23" width="44" height="44"/>
                                                    <constraints>
                                                        <constraint firstAttribute="width" constant="44" id="9qs-M4-Cyd"/>
                                                        <constraint firstAttribute="width" secondItem="QDO-NS-MHk" secondAttribute="height" multiplier="1:1" id="aZl-Ne-QT1"/>
                                                        <constraint firstAttribute="height" constant="44" id="wGX-cZ-gqW"/>
                                                    </constraints>
                                                </imageView>
                                                <button opaque="NO" contentMode="scaleToFill" contentHorizontalAlignment="center" contentVerticalAlignment="center" lineBreakMode="middleTruncation" translatesAutoresizingMaskIntoConstraints="NO" id="Pwd-9b-Z8p">
                                                    <rect key="frame" x="261" y="22.5" width="44" height="44"/>
                                                    <constraints>
                                                        <constraint firstAttribute="width" constant="44" id="93e-HS-dGj"/>
                                                        <constraint firstAttribute="height" constant="44" id="YZR-ie-9L7"/>
                                                    </constraints>
                                                    <state key="normal" image="close-icon"/>
                                                </button>
                                            </subviews>
                                            <constraints>
                                                <constraint firstItem="Pwd-9b-Z8p" firstAttribute="centerY" secondItem="ptg-WT-R4i" secondAttribute="centerY" id="8xE-H6-DjS"/>
                                                <constraint firstItem="QDO-NS-MHk" firstAttribute="centerY" secondItem="ptg-WT-R4i" secondAttribute="centerY" id="CmX-zc-g4S"/>
                                                <constraint firstItem="P4t-ox-JgR" firstAttribute="centerY" secondItem="ptg-WT-R4i" secondAttribute="centerY" id="Iem-tE-cZg"/>
                                                <constraint firstAttribute="trailingMargin" secondItem="Pwd-9b-Z8p" secondAttribute="trailing" id="Lp4-zB-deF"/>
                                                <constraint firstItem="QDO-NS-MHk" firstAttribute="leading" secondItem="ptg-WT-R4i" secondAttribute="leadingMargin" id="Odr-Og-XWI"/>
                                                <constraint firstItem="Pwd-9b-Z8p" firstAttribute="leading" secondItem="P4t-ox-JgR" secondAttribute="trailing" id="tcZ-2U-076"/>
                                                <constraint firstItem="P4t-ox-JgR" firstAttribute="leading" secondItem="QDO-NS-MHk" secondAttribute="trailing" constant="8" symbolic="YES" id="ykR-zD-Jb1"/>
                                            </constraints>
                                        </tableViewCellContentView>
                                        <connections>
                                            <outlet property="deleteButton" destination="Pwd-9b-Z8p" id="ILO-hg-3Gz"/>
                                            <outlet property="deviceLogo" destination="QDO-NS-MHk" id="11y-8E-Prp"/>
                                            <outlet property="locationLabel" destination="PEr-g6-Uzo" id="aVo-sj-7H0"/>
                                            <outlet property="timestampLabel" destination="mTT-oc-yXK" id="CTg-qD-dLM"/>
                                            <outlet property="titleLabel" destination="w47-dm-ku8" id="Cbj-Zv-rHY"/>
                                        </connections>
                                    </tableViewCell>
                                    <tableViewCell clipsSubviews="YES" contentMode="scaleToFill" preservesSuperviewLayoutMargins="YES" selectionStyle="default" accessoryType="disclosureIndicator" indentationWidth="10" reuseIdentifier="Scan QR" textLabel="fhC-Az-aRa" style="IBUITableViewCellStyleDefault" id="Z4W-c3-x0c" customClass="DevicesViewCell" customModule="keyn" customModuleProvider="target">
                                        <rect key="frame" x="0.0" y="145.5" width="320" height="44"/>
                                        <autoresizingMask key="autoresizingMask"/>
                                        <tableViewCellContentView key="contentView" opaque="NO" clipsSubviews="YES" multipleTouchEnabled="YES" contentMode="center" preservesSuperviewLayoutMargins="YES" insetsLayoutMarginsFromSafeArea="NO" tableViewCell="Z4W-c3-x0c" id="lZo-eV-tMu">
                                            <rect key="frame" x="0.0" y="0.0" width="287" height="43.5"/>
                                            <autoresizingMask key="autoresizingMask"/>
                                            <subviews>
                                                <label opaque="NO" multipleTouchEnabled="YES" contentMode="left" insetsLayoutMarginsFromSafeArea="NO" text="Title" textAlignment="natural" lineBreakMode="tailTruncation" baselineAdjustment="alignBaselines" adjustsFontSizeToFit="NO" id="fhC-Az-aRa">
                                                    <rect key="frame" x="15" y="0.0" width="270" height="43.5"/>
                                                    <autoresizingMask key="autoresizingMask"/>
                                                    <fontDescription key="fontDescription" type="system" pointSize="17"/>
                                                    <nil key="textColor"/>
                                                    <nil key="highlightedColor"/>
                                                </label>
                                            </subviews>
                                        </tableViewCellContentView>
                                        <connections>
                                            <segue destination="Zdy-j7-Tbj" kind="show" identifier="Add Session" id="2Gr-EL-MO2"/>
                                        </connections>
                                    </tableViewCell>
                                </prototypes>
                                <sections/>
                                <connections>
                                    <outlet property="dataSource" destination="3aw-Co-zND" id="2iE-gz-8zB"/>
                                    <outlet property="delegate" destination="3aw-Co-zND" id="JzF-Tf-suY"/>
                                </connections>
                            </tableView>
                        </subviews>
                        <color key="backgroundColor" white="1" alpha="1" colorSpace="calibratedWhite"/>
                        <viewLayoutGuide key="safeArea" id="Yh9-mO-JzD"/>
                    </view>
                    <navigationItem key="navigationItem" title="Devices" id="wOC-89-CAp"/>
                    <connections>
                        <outlet property="tableView" destination="WHP-x0-joA" id="Qog-Ez-pLJ"/>
                    </connections>
                </viewController>
                <placeholder placeholderIdentifier="IBFirstResponder" id="wVc-y4-mrD" userLabel="First Responder" sceneMemberID="firstResponder"/>
            </objects>
            <point key="canvasLocation" x="1473" y="0.0"/>
        </scene>
        <!--Settings-->
        <scene sceneID="mwF-XF-1Nh">
            <objects>
                <tableViewController id="dcO-2k-qG2" customClass="SettingsViewController" customModule="keyn" customModuleProvider="target" sceneMemberID="viewController">
                    <tableView key="view" clipsSubviews="YES" contentMode="scaleToFill" bounces="NO" alwaysBounceVertical="YES" dataMode="static" style="grouped" separatorStyle="default" rowHeight="-1" estimatedRowHeight="-1" sectionHeaderHeight="18" sectionFooterHeight="18" id="nvL-Qk-uDA">
                        <rect key="frame" x="0.0" y="0.0" width="320" height="480"/>
                        <autoresizingMask key="autoresizingMask" widthSizable="YES" heightSizable="YES"/>
                        <color key="backgroundColor" cocoaTouchSystemColor="groupTableViewBackgroundColor"/>
                        <label key="tableFooterView" opaque="NO" userInteractionEnabled="NO" contentMode="left" horizontalHuggingPriority="251" verticalHuggingPriority="251" text="NO BACKUP WARNING!!" textAlignment="center" lineBreakMode="tailTruncation" numberOfLines="4" baselineAdjustment="alignBaselines" adjustsFontSizeToFit="NO" id="wyY-qk-hUJ">
                            <rect key="frame" x="0.0" y="385" width="320" height="50"/>
                            <autoresizingMask key="autoresizingMask" flexibleMaxX="YES" flexibleMaxY="YES"/>
                            <fontDescription key="fontDescription" name=".AppleSystemUIFont" family=".AppleSystemUIFont" pointSize="15"/>
                            <color key="textColor" red="0.98142343759999995" green="0.2631598067" blue="0.2176741532" alpha="1" colorSpace="custom" customColorSpace="sRGB"/>
                            <nil key="highlightedColor"/>
                        </label>
                        <sections>
                            <tableViewSection headerTitle="Autofill" footerTitle="You can provide personal details, so Keyn can autofill them in forms." id="ijZ-1x-zlB">
                                <cells>
                                    <tableViewCell clipsSubviews="YES" contentMode="scaleToFill" preservesSuperviewLayoutMargins="YES" selectionStyle="none" accessoryType="disclosureIndicator" indentationWidth="10" textLabel="qlb-PN-sP7" style="IBUITableViewCellStyleDefault" id="yCG-YC-aRb">
                                        <rect key="frame" x="0.0" y="55.5" width="320" height="44"/>
                                        <autoresizingMask key="autoresizingMask"/>
                                        <tableViewCellContentView key="contentView" opaque="NO" clipsSubviews="YES" multipleTouchEnabled="YES" contentMode="center" preservesSuperviewLayoutMargins="YES" insetsLayoutMarginsFromSafeArea="NO" tableViewCell="yCG-YC-aRb" id="6Fi-ee-xbG">
                                            <rect key="frame" x="0.0" y="0.0" width="286" height="43.5"/>
                                            <autoresizingMask key="autoresizingMask"/>
                                            <subviews>
                                                <label opaque="NO" multipleTouchEnabled="YES" contentMode="left" insetsLayoutMarginsFromSafeArea="NO" text="Personal details" textAlignment="natural" lineBreakMode="tailTruncation" baselineAdjustment="alignBaselines" adjustsFontSizeToFit="NO" id="qlb-PN-sP7">
                                                    <rect key="frame" x="16" y="0.0" width="269" height="43.5"/>
                                                    <autoresizingMask key="autoresizingMask"/>
                                                    <fontDescription key="fontDescription" type="system" pointSize="17"/>
                                                    <nil key="textColor"/>
                                                    <nil key="highlightedColor"/>
                                                </label>
                                            </subviews>
                                        </tableViewCellContentView>
                                        <connections>
                                            <segue destination="eoq-fr-mSV" kind="show" id="sU8-1r-6Sb"/>
                                        </connections>
                                    </tableViewCell>
                                </cells>
                            </tableViewSection>
                            <tableViewSection headerTitle="Security" footerTitle="The paper backup is the only way to recover your passwords if your phone gets lost or broken." id="UUf-XQ-J1c">
                                <cells>
                                    <tableViewCell clipsSubviews="YES" contentMode="scaleToFill" preservesSuperviewLayoutMargins="YES" selectionStyle="none" indentationWidth="10" id="xHd-lA-kZF">
                                        <rect key="frame" x="0.0" y="191" width="320" height="44"/>
                                        <autoresizingMask key="autoresizingMask"/>
                                        <tableViewCellContentView key="contentView" opaque="NO" clipsSubviews="YES" multipleTouchEnabled="YES" contentMode="center" preservesSuperviewLayoutMargins="YES" insetsLayoutMarginsFromSafeArea="NO" tableViewCell="xHd-lA-kZF" id="HN8-7N-3at">
                                            <rect key="frame" x="0.0" y="0.0" width="320" height="43.5"/>
                                            <autoresizingMask key="autoresizingMask"/>
                                            <subviews>
                                                <label opaque="NO" multipleTouchEnabled="YES" contentMode="left" fixedFrame="YES" insetsLayoutMarginsFromSafeArea="NO" text="TouchID" textAlignment="natural" lineBreakMode="tailTruncation" baselineAdjustment="alignBaselines" adjustsFontSizeToFit="NO" translatesAutoresizingMaskIntoConstraints="NO" id="4CX-SO-bhN">
                                                    <rect key="frame" x="16" y="0.0" width="324" height="44"/>
                                                    <autoresizingMask key="autoresizingMask"/>
                                                    <fontDescription key="fontDescription" type="system" pointSize="17"/>
                                                    <nil key="textColor"/>
                                                    <nil key="highlightedColor"/>
                                                </label>
                                                <switch opaque="NO" contentMode="scaleToFill" horizontalHuggingPriority="750" verticalHuggingPriority="750" fixedFrame="YES" contentHorizontalAlignment="center" contentVerticalAlignment="center" on="YES" translatesAutoresizingMaskIntoConstraints="NO" id="hVI-Bm-5NL">
                                                    <rect key="frame" x="310" y="6" width="49" height="31"/>
                                                    <autoresizingMask key="autoresizingMask" flexibleMaxX="YES" flexibleMaxY="YES"/>
                                                </switch>
                                            </subviews>
                                        </tableViewCellContentView>
                                    </tableViewCell>
                                    <tableViewCell clipsSubviews="YES" contentMode="scaleToFill" preservesSuperviewLayoutMargins="YES" selectionStyle="none" accessoryType="disclosureIndicator" indentationWidth="10" textLabel="KbB-hb-NjM" style="IBUITableViewCellStyleDefault" id="5HF-Nc-cJX">
                                        <rect key="frame" x="0.0" y="235" width="320" height="44"/>
                                        <autoresizingMask key="autoresizingMask"/>
                                        <tableViewCellContentView key="contentView" opaque="NO" clipsSubviews="YES" multipleTouchEnabled="YES" contentMode="center" preservesSuperviewLayoutMargins="YES" insetsLayoutMarginsFromSafeArea="NO" tableViewCell="5HF-Nc-cJX" id="g9k-b2-9b4">
                                            <rect key="frame" x="0.0" y="0.0" width="286" height="43.5"/>
                                            <autoresizingMask key="autoresizingMask"/>
                                            <subviews>
                                                <label opaque="NO" multipleTouchEnabled="YES" contentMode="left" insetsLayoutMarginsFromSafeArea="NO" text="Set PIN-code" textAlignment="natural" lineBreakMode="tailTruncation" baselineAdjustment="alignBaselines" adjustsFontSizeToFit="NO" id="KbB-hb-NjM">
                                                    <rect key="frame" x="16" y="0.0" width="269" height="43.5"/>
                                                    <autoresizingMask key="autoresizingMask"/>
                                                    <fontDescription key="fontDescription" type="system" pointSize="17"/>
                                                    <nil key="textColor"/>
                                                    <nil key="highlightedColor"/>
                                                </label>
                                            </subviews>
                                        </tableViewCellContentView>
                                        <connections>
                                            <segue destination="XXU-8c-cal" kind="show" id="eSn-PW-AYk"/>
                                        </connections>
                                    </tableViewCell>
                                    <tableViewCell clipsSubviews="YES" contentMode="scaleToFill" preservesSuperviewLayoutMargins="YES" selectionStyle="none" accessoryType="disclosureIndicator" indentationWidth="10" textLabel="3FV-SZ-jCa" style="IBUITableViewCellStyleDefault" id="oyn-RN-Wtn">
                                        <rect key="frame" x="0.0" y="279" width="320" height="44"/>
                                        <autoresizingMask key="autoresizingMask"/>
                                        <tableViewCellContentView key="contentView" opaque="NO" clipsSubviews="YES" multipleTouchEnabled="YES" contentMode="center" preservesSuperviewLayoutMargins="YES" insetsLayoutMarginsFromSafeArea="NO" tableViewCell="oyn-RN-Wtn" id="VeV-CE-y5A">
                                            <rect key="frame" x="0.0" y="0.0" width="286" height="43.5"/>
                                            <autoresizingMask key="autoresizingMask"/>
                                            <subviews>
                                                <label opaque="NO" multipleTouchEnabled="YES" contentMode="left" insetsLayoutMarginsFromSafeArea="NO" text="Paper backup" textAlignment="natural" lineBreakMode="tailTruncation" baselineAdjustment="alignBaselines" adjustsFontSizeToFit="NO" id="3FV-SZ-jCa">
                                                    <rect key="frame" x="16" y="0.0" width="269" height="43.5"/>
                                                    <autoresizingMask key="autoresizingMask"/>
                                                    <fontDescription key="fontDescription" type="system" pointSize="17"/>
                                                    <nil key="textColor"/>
                                                    <nil key="highlightedColor"/>
                                                </label>
                                            </subviews>
                                        </tableViewCellContentView>
                                        <connections>
                                            <segue destination="vZg-3y-rez" kind="show" identifier="Backup" id="Z1b-cZ-jNO"/>
                                        </connections>
                                    </tableViewCell>
                                </cells>
                            </tableViewSection>
                        </sections>
                        <connections>
                            <outlet property="dataSource" destination="dcO-2k-qG2" id="wER-7P-7af"/>
                            <outlet property="delegate" destination="dcO-2k-qG2" id="SZq-K0-fVS"/>
                        </connections>
                    </tableView>
                    <navigationItem key="navigationItem" title="Settings" id="3dr-aU-u8m"/>
                    <connections>
                        <outlet property="paperBackupWarningLabel" destination="wyY-qk-hUJ" id="4ht-Vr-EeG"/>
                    </connections>
                </tableViewController>
                <placeholder placeholderIdentifier="IBFirstResponder" id="YP6-gr-Ko2" userLabel="First Responder" sceneMemberID="firstResponder"/>
            </objects>
            <point key="canvasLocation" x="1472.8" y="811.84407796101959"/>
        </scene>
        <!--Personal Details-->
        <scene sceneID="8sU-E3-8tW">
            <objects>
                <tableViewController title="Personal Details" id="eoq-fr-mSV" customClass="PersonalDetailsTableViewController" customModule="keyn" customModuleProvider="target" sceneMemberID="viewController">
                    <tableView key="view" clipsSubviews="YES" contentMode="scaleToFill" alwaysBounceVertical="YES" dataMode="prototypes" style="grouped" separatorStyle="default" rowHeight="-1" estimatedRowHeight="-1" sectionHeaderHeight="18" sectionFooterHeight="18" id="bMa-tK-Uyq">
                        <rect key="frame" x="0.0" y="0.0" width="320" height="480"/>
                        <autoresizingMask key="autoresizingMask" widthSizable="YES" heightSizable="YES"/>
                        <color key="backgroundColor" cocoaTouchSystemColor="groupTableViewBackgroundColor"/>
                        <prototypes>
                            <tableViewCell clipsSubviews="YES" contentMode="scaleToFill" selectionStyle="none" indentationWidth="10" reuseIdentifier="PersonalDetailCell" id="DB9-Yh-7Yf" customClass="PersonalDetailTableViewCell" customModule="keyn" customModuleProvider="target">
                                <rect key="frame" x="0.0" y="55.5" width="320" height="44"/>
                                <autoresizingMask key="autoresizingMask"/>
                                <tableViewCellContentView key="contentView" opaque="NO" clipsSubviews="YES" multipleTouchEnabled="YES" contentMode="center" insetsLayoutMarginsFromSafeArea="NO" tableViewCell="DB9-Yh-7Yf" id="bCe-fe-r2g">
                                    <rect key="frame" x="0.0" y="0.0" width="320" height="43.5"/>
                                    <autoresizingMask key="autoresizingMask"/>
                                    <subviews>
                                        <stackView opaque="NO" contentMode="scaleToFill" spacing="14" translatesAutoresizingMaskIntoConstraints="NO" id="31U-ow-5vH">
                                            <rect key="frame" x="16" y="14" width="288" height="17"/>
                                            <subviews>
                                                <label opaque="NO" userInteractionEnabled="NO" contentMode="left" horizontalHuggingPriority="251" verticalHuggingPriority="251" text="Title" textAlignment="right" lineBreakMode="tailTruncation" baselineAdjustment="alignBaselines" adjustsFontSizeToFit="NO" translatesAutoresizingMaskIntoConstraints="NO" id="xwb-DK-g33">
                                                    <rect key="frame" x="0.0" y="0.0" width="75" height="17"/>
                                                    <constraints>
                                                        <constraint firstAttribute="width" relation="greaterThanOrEqual" constant="75" id="n35-Ug-xVW"/>
                                                    </constraints>
                                                    <fontDescription key="fontDescription" type="system" pointSize="13"/>
                                                    <nil key="textColor"/>
                                                    <nil key="highlightedColor"/>
                                                </label>
                                                <textField opaque="NO" contentMode="scaleToFill" contentHorizontalAlignment="left" contentVerticalAlignment="center" placeholder="Value" textAlignment="natural" minimumFontSize="17" translatesAutoresizingMaskIntoConstraints="NO" id="S76-FN-Fmz">
                                                    <rect key="frame" x="89" y="0.0" width="199" height="17"/>
                                                    <nil key="textColor"/>
                                                    <fontDescription key="fontDescription" type="system" pointSize="14"/>
                                                    <textInputTraits key="textInputTraits" autocorrectionType="no" spellCheckingType="no"/>
                                                </textField>
                                            </subviews>
                                        </stackView>
                                    </subviews>
                                    <constraints>
                                        <constraint firstAttribute="trailingMargin" secondItem="31U-ow-5vH" secondAttribute="trailing" id="Ay5-g2-NzG"/>
                                        <constraint firstItem="31U-ow-5vH" firstAttribute="leading" secondItem="bCe-fe-r2g" secondAttribute="leadingMargin" id="OV1-dg-GJ5"/>
                                        <constraint firstItem="31U-ow-5vH" firstAttribute="centerY" secondItem="bCe-fe-r2g" secondAttribute="centerY" id="TMf-Mm-Zed"/>
                                    </constraints>
                                </tableViewCellContentView>
                                <connections>
                                    <outlet property="titleLabel" destination="xwb-DK-g33" id="OLR-03-fTE"/>
                                    <outlet property="valueTextField" destination="S76-FN-Fmz" id="WQu-wr-sgH"/>
                                </connections>
                            </tableViewCell>
                        </prototypes>
                        <sections/>
                        <connections>
                            <outlet property="dataSource" destination="eoq-fr-mSV" id="31e-N3-cr0"/>
                            <outlet property="delegate" destination="eoq-fr-mSV" id="9lo-WW-RBf"/>
                        </connections>
                    </tableView>
                </tableViewController>
                <placeholder placeholderIdentifier="IBFirstResponder" id="9Ez-l5-F9q" userLabel="First Responder" sceneMemberID="firstResponder"/>
            </objects>
            <point key="canvasLocation" x="2697" y="794"/>
        </scene>
        <!--View Controller-->
        <scene sceneID="h3l-ar-Mlo">
            <objects>
                <viewController id="XXU-8c-cal" sceneMemberID="viewController">
                    <view key="view" contentMode="scaleToFill" id="dWn-jq-TYd">
                        <rect key="frame" x="0.0" y="0.0" width="320" height="480"/>
                        <autoresizingMask key="autoresizingMask" widthSizable="YES" heightSizable="YES"/>
                        <subviews>
                            <containerView opaque="NO" contentMode="scaleToFill" fixedFrame="YES" translatesAutoresizingMaskIntoConstraints="NO" id="WeX-qr-IyK">
                                <rect key="frame" x="0.0" y="-123" width="320" height="554"/>
                                <autoresizingMask key="autoresizingMask" widthSizable="YES" flexibleMinY="YES"/>
                                <connections>
                                    <segue destination="rBS-cf-X5u" kind="embed" id="0jG-IG-mGo"/>
                                </connections>
                            </containerView>
                        </subviews>
                        <color key="backgroundColor" white="1" alpha="1" colorSpace="custom" customColorSpace="genericGamma22GrayColorSpace"/>
                        <viewLayoutGuide key="safeArea" id="JZ9-U3-ifc"/>
                    </view>
                </viewController>
                <placeholder placeholderIdentifier="IBFirstResponder" id="1zZ-fD-vqP" userLabel="First Responder" sceneMemberID="firstResponder"/>
            </objects>
            <point key="canvasLocation" x="2696.8000000000002" y="1538.6806596701651"/>
        </scene>
        <!--Backup Start-->
        <scene sceneID="cQH-wN-rGz">
            <objects>
                <viewControllerPlaceholder storyboardName="Initialisation" referencedIdentifier="Backup Start" id="vZg-3y-rez" sceneMemberID="viewController"/>
                <placeholder placeholderIdentifier="IBFirstResponder" id="AnK-98-BeU" userLabel="First Responder" sceneMemberID="firstResponder"/>
            </objects>
            <point key="canvasLocation" x="2106" y="882"/>
        </scene>
        <!--Pair-->
        <scene sceneID="mhC-e7-9cD">
            <objects>
                <viewController storyboardIdentifier="QR Controller" id="Zdy-j7-Tbj" customClass="QRViewController" customModule="keyn" customModuleProvider="target" sceneMemberID="viewController">
                    <view key="view" contentMode="scaleToFill" id="0KW-T6-djj">
                        <rect key="frame" x="0.0" y="0.0" width="320" height="480"/>
                        <autoresizingMask key="autoresizingMask" widthSizable="YES" heightSizable="YES"/>
                        <subviews>
                            <view contentMode="scaleToFill" translatesAutoresizingMaskIntoConstraints="NO" id="0tQ-7V-FEY">
                                <rect key="frame" x="0.0" y="20" width="320" height="80"/>
                                <subviews>
                                    <label opaque="NO" userInteractionEnabled="NO" contentMode="left" horizontalHuggingPriority="251" verticalHuggingPriority="251" fixedFrame="YES" text="Open the Keyn browser extension and scan the QR-code to pair." textAlignment="center" lineBreakMode="wordWrap" numberOfLines="2" baselineAdjustment="alignBaselines" adjustsFontSizeToFit="NO" translatesAutoresizingMaskIntoConstraints="NO" id="8zH-v9-9uT">
                                        <rect key="frame" x="8" y="8" width="359" height="64"/>
                                        <autoresizingMask key="autoresizingMask" flexibleMaxX="YES" flexibleMaxY="YES"/>
                                        <fontDescription key="fontDescription" type="system" pointSize="17"/>
                                        <nil key="textColor"/>
                                        <nil key="highlightedColor"/>
                                    </label>
                                </subviews>
                                <color key="backgroundColor" white="1" alpha="1" colorSpace="custom" customColorSpace="genericGamma22GrayColorSpace"/>
                                <constraints>
                                    <constraint firstAttribute="height" constant="80" id="pa7-7o-2Je"/>
                                </constraints>
                            </view>
                            <view contentMode="scaleToFill" translatesAutoresizingMaskIntoConstraints="NO" id="aCM-Zy-uPs">
                                <rect key="frame" x="0.0" y="100" width="320" height="380"/>
                                <color key="backgroundColor" white="0.66666666666666663" alpha="1" colorSpace="calibratedWhite"/>
                            </view>
                        </subviews>
                        <color key="backgroundColor" white="1" alpha="1" colorSpace="calibratedWhite"/>
                        <constraints>
                            <constraint firstItem="0tQ-7V-FEY" firstAttribute="top" secondItem="xcZ-Gw-2yf" secondAttribute="top" id="NoW-Dh-XHe"/>
                            <constraint firstItem="aCM-Zy-uPs" firstAttribute="trailing" secondItem="xcZ-Gw-2yf" secondAttribute="trailing" id="hp6-VX-AFg"/>
                            <constraint firstItem="aCM-Zy-uPs" firstAttribute="top" secondItem="0tQ-7V-FEY" secondAttribute="bottom" id="hvA-Hl-aOA"/>
                            <constraint firstItem="aCM-Zy-uPs" firstAttribute="leading" secondItem="xcZ-Gw-2yf" secondAttribute="leading" id="kbW-RD-1Vl"/>
                            <constraint firstItem="xcZ-Gw-2yf" firstAttribute="bottom" secondItem="aCM-Zy-uPs" secondAttribute="bottom" id="n9t-rV-uUd"/>
                            <constraint firstItem="0tQ-7V-FEY" firstAttribute="trailing" secondItem="xcZ-Gw-2yf" secondAttribute="trailing" id="qMX-2R-mOZ"/>
                            <constraint firstItem="0tQ-7V-FEY" firstAttribute="leading" secondItem="xcZ-Gw-2yf" secondAttribute="leading" id="xee-If-Uz6"/>
                        </constraints>
                        <viewLayoutGuide key="safeArea" id="xcZ-Gw-2yf"/>
                    </view>
                    <navigationItem key="navigationItem" title="Pair" id="5MF-M9-TNY"/>
                    <connections>
                        <outlet property="videoView" destination="aCM-Zy-uPs" id="B4L-Gy-BGp"/>
                    </connections>
                </viewController>
                <placeholder placeholderIdentifier="IBFirstResponder" id="1gr-cn-MkD" userLabel="First Responder" sceneMemberID="firstResponder"/>
            </objects>
            <point key="canvasLocation" x="2372" y="-0.44977511244377816"/>
        </scene>
        <!--Settings-->
        <scene sceneID="zrt-ki-pMI">
            <objects>
                <navigationController title="Settings" automaticallyAdjustsScrollViewInsets="NO" id="b4Q-ze-Q2f" sceneMemberID="viewController">
                    <tabBarItem key="tabBarItem" title="Settings" image="settings-icon" selectedImage="settings_icon_selected" id="u7q-tf-p2Q"/>
                    <toolbarItems/>
<<<<<<< HEAD
                    <navigationBar key="navigationBar" contentMode="scaleToFill" insetsLayoutMarginsFromSafeArea="NO" shadowImage="line" largeTitles="YES" id="uga-m1-Yel">
                        <rect key="frame" x="0.0" y="20" width="320" height="96"/>
=======
                    <navigationBar key="navigationBar" contentMode="scaleToFill" insetsLayoutMarginsFromSafeArea="NO" largeTitles="YES" id="uga-m1-Yel">
                        <rect key="frame" x="0.0" y="20" width="375" height="96"/>
>>>>>>> f7f6685b
                        <autoresizingMask key="autoresizingMask"/>
                    </navigationBar>
                    <nil name="viewControllers"/>
                    <connections>
                        <segue destination="dcO-2k-qG2" kind="relationship" relationship="rootViewController" id="F3E-1L-uNU"/>
                    </connections>
                </navigationController>
                <placeholder placeholderIdentifier="IBFirstResponder" id="E0d-iK-tcI" userLabel="First Responder" sceneMemberID="firstResponder"/>
            </objects>
            <point key="canvasLocation" x="542" y="812"/>
        </scene>
        <!--Authentication View Controller-->
        <scene sceneID="Cix-gS-wKN">
            <objects>
                <viewController id="gHc-rU-sGC" customClass="AuthenticationViewController" customModule="keyn" customModuleProvider="target" sceneMemberID="viewController">
                    <view key="view" contentMode="scaleToFill" id="pUx-x9-oQA">
                        <rect key="frame" x="0.0" y="0.0" width="320" height="480"/>
                        <autoresizingMask key="autoresizingMask" widthSizable="YES" heightSizable="YES"/>
                        <subviews>
                            <stackView opaque="NO" contentMode="scaleToFill" axis="vertical" spacing="20" translatesAutoresizingMaskIntoConstraints="NO" id="SHR-aw-Wcz">
                                <rect key="frame" x="10" y="20" width="300" height="452"/>
                                <subviews>
                                    <view contentMode="scaleToFill" translatesAutoresizingMaskIntoConstraints="NO" id="0fl-gr-OCg">
                                        <rect key="frame" x="0.0" y="0.0" width="300" height="39"/>
                                        <color key="backgroundColor" white="0.0" alpha="0.0" colorSpace="custom" customColorSpace="genericGamma22GrayColorSpace"/>
                                        <viewLayoutGuide key="safeArea" id="p1G-zj-WkL"/>
                                    </view>
                                    <stackView opaque="NO" contentMode="scaleToFill" spacing="25" translatesAutoresizingMaskIntoConstraints="NO" id="v9R-EI-z4S">
                                        <rect key="frame" x="0.0" y="59" width="300" height="83.5"/>
                                        <subviews>
                                            <button opaque="NO" contentMode="scaleAspectFit" contentHorizontalAlignment="center" contentVerticalAlignment="center" buttonType="roundedRect" lineBreakMode="middleTruncation" translatesAutoresizingMaskIntoConstraints="NO" id="FEs-FJ-JhT">
                                                <rect key="frame" x="0.0" y="0.0" width="83.5" height="83.5"/>
                                                <constraints>
                                                    <constraint firstAttribute="width" secondItem="FEs-FJ-JhT" secondAttribute="height" multiplier="1:1" id="U0W-Kv-Aq0"/>
                                                </constraints>
                                                <fontDescription key="fontDescription" name="Amiko-Regular" family="Amiko" pointSize="25"/>
                                                <state key="normal" title="1">
                                                    <color key="titleColor" red="1" green="0.71764705880000002" blue="0.1843137255" alpha="1" colorSpace="calibratedRGB"/>
                                                </state>
                                            </button>
                                            <button opaque="NO" contentMode="scaleToFill" contentHorizontalAlignment="center" contentVerticalAlignment="center" buttonType="roundedRect" lineBreakMode="middleTruncation" translatesAutoresizingMaskIntoConstraints="NO" id="dMF-Br-0I2">
                                                <rect key="frame" x="108.5" y="0.0" width="83" height="83.5"/>
                                                <constraints>
                                                    <constraint firstAttribute="width" secondItem="dMF-Br-0I2" secondAttribute="height" multiplier="1:1" id="YJE-fY-Kfd"/>
                                                </constraints>
                                                <fontDescription key="fontDescription" name="Amiko-Regular" family="Amiko" pointSize="25"/>
                                                <state key="normal" title="2">
                                                    <color key="titleColor" red="1" green="0.71764705880000002" blue="0.1843137255" alpha="1" colorSpace="calibratedRGB"/>
                                                </state>
                                            </button>
                                            <button opaque="NO" contentMode="scaleToFill" contentHorizontalAlignment="center" contentVerticalAlignment="center" buttonType="roundedRect" lineBreakMode="middleTruncation" translatesAutoresizingMaskIntoConstraints="NO" id="XIh-MB-mgE">
                                                <rect key="frame" x="216.5" y="0.0" width="83.5" height="83.5"/>
                                                <constraints>
                                                    <constraint firstAttribute="width" secondItem="XIh-MB-mgE" secondAttribute="height" multiplier="1:1" id="RG0-xj-gvm"/>
                                                </constraints>
                                                <fontDescription key="fontDescription" name="Amiko-Regular" family="Amiko" pointSize="25"/>
                                                <state key="normal" title="3">
                                                    <color key="titleColor" red="1" green="0.71764705880000002" blue="0.1843137255" alpha="1" colorSpace="calibratedRGB"/>
                                                </state>
                                            </button>
                                        </subviews>
                                    </stackView>
                                    <stackView opaque="NO" contentMode="scaleToFill" spacing="25" translatesAutoresizingMaskIntoConstraints="NO" id="wUv-SA-QTi">
                                        <rect key="frame" x="0.0" y="162.5" width="300" height="83"/>
                                        <subviews>
                                            <button opaque="NO" contentMode="scaleToFill" contentHorizontalAlignment="center" contentVerticalAlignment="center" buttonType="roundedRect" lineBreakMode="middleTruncation" translatesAutoresizingMaskIntoConstraints="NO" id="lcA-PZ-spU">
                                                <rect key="frame" x="0.0" y="0.0" width="83.5" height="83"/>
                                                <constraints>
                                                    <constraint firstAttribute="width" secondItem="lcA-PZ-spU" secondAttribute="height" multiplier="1:1" id="B9S-rF-hFn"/>
                                                </constraints>
                                                <fontDescription key="fontDescription" name="Amiko-Regular" family="Amiko" pointSize="25"/>
                                                <state key="normal" title="4">
                                                    <color key="titleColor" red="1" green="0.71764705880000002" blue="0.1843137255" alpha="1" colorSpace="calibratedRGB"/>
                                                </state>
                                            </button>
                                            <button opaque="NO" contentMode="scaleToFill" contentHorizontalAlignment="center" contentVerticalAlignment="center" buttonType="roundedRect" lineBreakMode="middleTruncation" translatesAutoresizingMaskIntoConstraints="NO" id="PwI-oY-qLT">
                                                <rect key="frame" x="108.5" y="0.0" width="83" height="83"/>
                                                <constraints>
                                                    <constraint firstAttribute="width" secondItem="PwI-oY-qLT" secondAttribute="height" multiplier="1:1" id="AAV-bL-cfa"/>
                                                </constraints>
                                                <fontDescription key="fontDescription" name="Amiko-Regular" family="Amiko" pointSize="25"/>
                                                <state key="normal" title="5">
                                                    <color key="titleColor" red="1" green="0.71764705880000002" blue="0.1843137255" alpha="1" colorSpace="calibratedRGB"/>
                                                </state>
                                            </button>
                                            <button opaque="NO" contentMode="scaleToFill" contentHorizontalAlignment="center" contentVerticalAlignment="center" buttonType="roundedRect" lineBreakMode="middleTruncation" translatesAutoresizingMaskIntoConstraints="NO" id="pXq-W1-p3V">
                                                <rect key="frame" x="216.5" y="0.0" width="83.5" height="83"/>
                                                <constraints>
                                                    <constraint firstAttribute="width" secondItem="pXq-W1-p3V" secondAttribute="height" multiplier="1:1" id="dKr-WI-gnl"/>
                                                </constraints>
                                                <fontDescription key="fontDescription" name="Amiko-Regular" family="Amiko" pointSize="25"/>
                                                <state key="normal" title="6">
                                                    <color key="titleColor" red="1" green="0.71764705880000002" blue="0.1843137255" alpha="1" colorSpace="calibratedRGB"/>
                                                </state>
                                            </button>
                                        </subviews>
                                    </stackView>
                                    <stackView opaque="NO" contentMode="scaleToFill" spacing="25" translatesAutoresizingMaskIntoConstraints="NO" id="sdz-XA-FWu">
                                        <rect key="frame" x="0.0" y="265.5" width="300" height="83.5"/>
                                        <subviews>
                                            <button opaque="NO" contentMode="scaleToFill" contentHorizontalAlignment="center" contentVerticalAlignment="center" buttonType="roundedRect" lineBreakMode="middleTruncation" translatesAutoresizingMaskIntoConstraints="NO" id="Z0d-to-9yy">
                                                <rect key="frame" x="0.0" y="0.0" width="83.5" height="83.5"/>
                                                <constraints>
                                                    <constraint firstAttribute="width" secondItem="Z0d-to-9yy" secondAttribute="height" multiplier="1:1" id="vLp-ya-dpJ"/>
                                                </constraints>
                                                <fontDescription key="fontDescription" name="Amiko-Regular" family="Amiko" pointSize="25"/>
                                                <state key="normal" title="7">
                                                    <color key="titleColor" red="1" green="0.71764705880000002" blue="0.1843137255" alpha="1" colorSpace="calibratedRGB"/>
                                                </state>
                                            </button>
                                            <button opaque="NO" contentMode="scaleToFill" contentHorizontalAlignment="center" contentVerticalAlignment="center" buttonType="roundedRect" lineBreakMode="middleTruncation" translatesAutoresizingMaskIntoConstraints="NO" id="7F4-kl-bYs">
                                                <rect key="frame" x="108.5" y="0.0" width="83" height="83.5"/>
                                                <constraints>
                                                    <constraint firstAttribute="width" secondItem="7F4-kl-bYs" secondAttribute="height" multiplier="1:1" id="nTa-Ww-vDt"/>
                                                </constraints>
                                                <fontDescription key="fontDescription" name="Amiko-Regular" family="Amiko" pointSize="25"/>
                                                <state key="normal" title="8">
                                                    <color key="titleColor" red="1" green="0.71764705880000002" blue="0.1843137255" alpha="1" colorSpace="calibratedRGB"/>
                                                </state>
                                            </button>
                                            <button opaque="NO" contentMode="scaleToFill" contentHorizontalAlignment="center" contentVerticalAlignment="center" buttonType="roundedRect" lineBreakMode="middleTruncation" translatesAutoresizingMaskIntoConstraints="NO" id="fNc-xw-Dmu">
                                                <rect key="frame" x="216.5" y="0.0" width="83.5" height="83.5"/>
                                                <constraints>
                                                    <constraint firstAttribute="width" secondItem="fNc-xw-Dmu" secondAttribute="height" multiplier="1:1" id="08C-dG-ICX"/>
                                                </constraints>
                                                <fontDescription key="fontDescription" name="Amiko-Regular" family="Amiko" pointSize="25"/>
                                                <state key="normal" title="9">
                                                    <color key="titleColor" red="1" green="0.71764705880000002" blue="0.1843137255" alpha="1" colorSpace="calibratedRGB"/>
                                                </state>
                                            </button>
                                        </subviews>
                                    </stackView>
                                    <stackView opaque="NO" contentMode="scaleToFill" spacing="25" translatesAutoresizingMaskIntoConstraints="NO" id="VZ4-DI-WQ1">
                                        <rect key="frame" x="0.0" y="369" width="300" height="83"/>
                                        <subviews>
                                            <button opaque="NO" contentMode="scaleAspectFit" contentHorizontalAlignment="center" contentVerticalAlignment="center" lineBreakMode="middleTruncation" translatesAutoresizingMaskIntoConstraints="NO" id="m4j-qB-Z5n">
                                                <rect key="frame" x="0.0" y="0.0" width="83.5" height="83"/>
                                                <constraints>
                                                    <constraint firstAttribute="width" secondItem="m4j-qB-Z5n" secondAttribute="height" multiplier="1:1" id="g0d-0B-rhQ"/>
                                                </constraints>
                                                <state key="normal" image="fingerprint">
                                                    <color key="titleColor" red="1" green="0.71764705880000002" blue="0.1843137255" alpha="1" colorSpace="calibratedRGB"/>
                                                </state>
                                                <connections>
                                                    <action selector="touchID:" destination="gHc-rU-sGC" eventType="touchUpInside" id="YYw-Z7-UyW"/>
                                                </connections>
                                            </button>
                                            <button opaque="NO" contentMode="scaleToFill" contentHorizontalAlignment="center" contentVerticalAlignment="center" buttonType="roundedRect" lineBreakMode="middleTruncation" translatesAutoresizingMaskIntoConstraints="NO" id="Win-t6-JvK">
                                                <rect key="frame" x="108.5" y="0.0" width="83.5" height="83"/>
                                                <constraints>
                                                    <constraint firstAttribute="width" secondItem="Win-t6-JvK" secondAttribute="height" multiplier="1:1" id="Jlh-CW-vms"/>
                                                </constraints>
                                                <fontDescription key="fontDescription" name="Amiko-Regular" family="Amiko" pointSize="25"/>
                                                <state key="normal" title="0">
                                                    <color key="titleColor" red="1" green="0.71764705880000002" blue="0.1843137255" alpha="1" colorSpace="calibratedRGB"/>
                                                </state>
                                            </button>
                                            <button opaque="NO" contentMode="scaleToFill" verticalHuggingPriority="251" contentHorizontalAlignment="center" contentVerticalAlignment="center" buttonType="roundedRect" lineBreakMode="middleTruncation" translatesAutoresizingMaskIntoConstraints="NO" id="AY1-Pf-8jK">
                                                <rect key="frame" x="217" y="0.0" width="83" height="83"/>
                                                <constraints>
                                                    <constraint firstAttribute="width" secondItem="AY1-Pf-8jK" secondAttribute="height" multiplier="1:1" id="Npm-gK-s4w"/>
                                                </constraints>
                                                <fontDescription key="fontDescription" name="Amiko-Regular" family="Amiko" pointSize="18"/>
                                                <state key="normal" title="Delete">
                                                    <color key="titleColor" red="1" green="0.71764705880000002" blue="0.1843137255" alpha="1" colorSpace="calibratedRGB"/>
                                                </state>
                                            </button>
                                        </subviews>
                                    </stackView>
                                </subviews>
                            </stackView>
                        </subviews>
                        <color key="backgroundColor" red="0.27450980392156865" green="0.19215686274509802" blue="0.60784313725490191" alpha="1" colorSpace="custom" customColorSpace="sRGB"/>
                        <color key="tintColor" white="1" alpha="1" colorSpace="custom" customColorSpace="genericGamma22GrayColorSpace"/>
                        <constraints>
                            <constraint firstItem="SHR-aw-Wcz" firstAttribute="leading" secondItem="pUx-x9-oQA" secondAttribute="leading" constant="10" id="LbX-il-i3S"/>
                            <constraint firstItem="SHR-aw-Wcz" firstAttribute="top" secondItem="oTG-GX-DBz" secondAttribute="top" id="Zks-mx-gIb"/>
                            <constraint firstItem="oTG-GX-DBz" firstAttribute="bottom" secondItem="SHR-aw-Wcz" secondAttribute="bottom" constant="8" id="nvx-XW-FH5"/>
                            <constraint firstItem="oTG-GX-DBz" firstAttribute="trailing" secondItem="SHR-aw-Wcz" secondAttribute="trailing" constant="10" id="zUA-L7-oNM"/>
                        </constraints>
                        <viewLayoutGuide key="safeArea" id="oTG-GX-DBz"/>
                    </view>
                    <connections>
                        <outlet property="deleteButton" destination="AY1-Pf-8jK" id="nWa-aL-hLY"/>
                        <outlet property="touchIDButton" destination="m4j-qB-Z5n" id="WQw-Ef-wiC"/>
                        <outletCollection property="passcodeButtons" destination="dMF-Br-0I2" collectionClass="NSMutableArray" id="H2L-ii-j9Z"/>
                        <outletCollection property="passcodeButtons" destination="PwI-oY-qLT" collectionClass="NSMutableArray" id="yEh-y5-I4f"/>
                        <outletCollection property="passcodeButtons" destination="Win-t6-JvK" collectionClass="NSMutableArray" id="Xhn-v1-vfo"/>
                        <outletCollection property="passcodeButtons" destination="7F4-kl-bYs" collectionClass="NSMutableArray" id="4vK-fm-AOA"/>
                        <outletCollection property="passcodeButtons" destination="FEs-FJ-JhT" collectionClass="NSMutableArray" id="FP9-ka-ihz"/>
                        <outletCollection property="passcodeButtons" destination="XIh-MB-mgE" collectionClass="NSMutableArray" id="Mgk-Ua-yBB"/>
                        <outletCollection property="passcodeButtons" destination="lcA-PZ-spU" collectionClass="NSMutableArray" id="4Yr-lv-wdz"/>
                        <outletCollection property="passcodeButtons" destination="pXq-W1-p3V" collectionClass="NSMutableArray" id="20b-TQ-Ozu"/>
                        <outletCollection property="passcodeButtons" destination="Z0d-to-9yy" collectionClass="NSMutableArray" id="OEr-4v-NAB"/>
                        <outletCollection property="passcodeButtons" destination="fNc-xw-Dmu" collectionClass="NSMutableArray" id="hz2-rm-rzZ"/>
                    </connections>
                </viewController>
                <placeholder placeholderIdentifier="IBFirstResponder" id="8rU-Lp-kOU" userLabel="First Responder" sceneMemberID="firstResponder"/>
            </objects>
            <point key="canvasLocation" x="-1435" y="909"/>
        </scene>
        <!--View Controller-->
        <scene sceneID="i4a-kZ-fZF">
            <objects>
                <viewController id="rBS-cf-X5u" sceneMemberID="viewController">
                    <view key="view" contentMode="scaleToFill" id="3i7-uT-JzA">
                        <rect key="frame" x="0.0" y="0.0" width="320" height="554"/>
                        <autoresizingMask key="autoresizingMask" widthSizable="YES" heightSizable="YES"/>
                        <subviews>
                            <label opaque="NO" userInteractionEnabled="NO" contentMode="left" horizontalHuggingPriority="251" verticalHuggingPriority="251" fixedFrame="YES" text="This should become passcode setup form" textAlignment="center" lineBreakMode="wordWrap" numberOfLines="3" baselineAdjustment="alignBaselines" adjustsFontSizeToFit="NO" translatesAutoresizingMaskIntoConstraints="NO" id="P3H-gy-RE9">
                                <rect key="frame" x="58" y="239" width="258" height="77"/>
                                <autoresizingMask key="autoresizingMask" flexibleMaxX="YES" flexibleMaxY="YES"/>
                                <fontDescription key="fontDescription" type="system" pointSize="17"/>
                                <color key="textColor" red="1" green="0.71764705880000002" blue="0.1843137255" alpha="1" colorSpace="calibratedRGB"/>
                                <nil key="highlightedColor"/>
                            </label>
                        </subviews>
                        <color key="backgroundColor" red="0.27450980390000002" green="0.19215686269999999" blue="0.60784313729999995" alpha="1" colorSpace="custom" customColorSpace="sRGB"/>
                        <viewLayoutGuide key="safeArea" id="wIl-fL-VBz"/>
                    </view>
                </viewController>
                <placeholder placeholderIdentifier="IBFirstResponder" id="YrW-p7-wQc" userLabel="First Responder" sceneMemberID="firstResponder"/>
            </objects>
            <point key="canvasLocation" x="488.80000000000001" y="1675.8620689655174"/>
        </scene>
    </scenes>
    <resources>
        <image name="account_icon" width="22" height="27"/>
        <image name="account_icon_selected" width="21" height="26"/>
        <image name="close-icon" width="16" height="16"/>
        <image name="device-icon" width="34" height="23"/>
        <image name="device_icon_selected" width="34" height="23"/>
        <image name="eye_logo" width="20" height="14"/>
        <image name="fingerprint" width="104" height="116"/>
        <image name="logo" width="384" height="428"/>
        <image name="settings-icon" width="26" height="27"/>
        <image name="settings_icon_selected" width="26" height="27"/>
    </resources>
</document><|MERGE_RESOLUTION|>--- conflicted
+++ resolved
@@ -364,13 +364,8 @@
                 <navigationController automaticallyAdjustsScrollViewInsets="NO" id="swI-XK-cqa" sceneMemberID="viewController">
                     <tabBarItem key="tabBarItem" title="Accounts" image="account_icon" selectedImage="account_icon_selected" id="acW-dT-cKf"/>
                     <toolbarItems/>
-<<<<<<< HEAD
-                    <navigationBar key="navigationBar" contentMode="scaleToFill" insetsLayoutMarginsFromSafeArea="NO" shadowImage="line" largeTitles="YES" id="NkV-Bq-4Iq">
-                        <rect key="frame" x="0.0" y="20" width="320" height="96"/>
-=======
                     <navigationBar key="navigationBar" contentMode="scaleToFill" insetsLayoutMarginsFromSafeArea="NO" largeTitles="YES" id="NkV-Bq-4Iq">
                         <rect key="frame" x="0.0" y="20" width="375" height="96"/>
->>>>>>> f7f6685b
                         <autoresizingMask key="autoresizingMask"/>
                     </navigationBar>
                     <nil name="viewControllers"/>
@@ -615,13 +610,8 @@
             <objects>
                 <navigationController automaticallyAdjustsScrollViewInsets="NO" id="QBn-BQ-Jis" sceneMemberID="viewController">
                     <toolbarItems/>
-<<<<<<< HEAD
-                    <navigationBar key="navigationBar" contentMode="scaleToFill" insetsLayoutMarginsFromSafeArea="NO" shadowImage="line" id="aZp-CQ-5qN">
-                        <rect key="frame" x="0.0" y="20" width="320" height="44"/>
-=======
                     <navigationBar key="navigationBar" contentMode="scaleToFill" insetsLayoutMarginsFromSafeArea="NO" id="aZp-CQ-5qN">
                         <rect key="frame" x="0.0" y="20" width="375" height="44"/>
->>>>>>> f7f6685b
                         <autoresizingMask key="autoresizingMask"/>
                     </navigationBar>
                     <nil name="viewControllers"/>
@@ -639,13 +629,8 @@
                 <navigationController automaticallyAdjustsScrollViewInsets="NO" id="U10-Wh-Tjm" customClass="DevicesNavigationController" customModule="keyn" customModuleProvider="target" sceneMemberID="viewController">
                     <tabBarItem key="tabBarItem" title="Devices" image="device-icon" selectedImage="device_icon_selected" id="GWP-vo-zZa"/>
                     <toolbarItems/>
-<<<<<<< HEAD
-                    <navigationBar key="navigationBar" contentMode="scaleToFill" insetsLayoutMarginsFromSafeArea="NO" shadowImage="line" largeTitles="YES" id="e0j-3u-woH">
-                        <rect key="frame" x="0.0" y="20" width="320" height="96"/>
-=======
                     <navigationBar key="navigationBar" contentMode="scaleToFill" insetsLayoutMarginsFromSafeArea="NO" largeTitles="YES" id="e0j-3u-woH">
                         <rect key="frame" x="0.0" y="20" width="375" height="96"/>
->>>>>>> f7f6685b
                         <autoresizingMask key="autoresizingMask"/>
                     </navigationBar>
                     <nil name="viewControllers"/>
@@ -1040,13 +1025,8 @@
                 <navigationController title="Settings" automaticallyAdjustsScrollViewInsets="NO" id="b4Q-ze-Q2f" sceneMemberID="viewController">
                     <tabBarItem key="tabBarItem" title="Settings" image="settings-icon" selectedImage="settings_icon_selected" id="u7q-tf-p2Q"/>
                     <toolbarItems/>
-<<<<<<< HEAD
-                    <navigationBar key="navigationBar" contentMode="scaleToFill" insetsLayoutMarginsFromSafeArea="NO" shadowImage="line" largeTitles="YES" id="uga-m1-Yel">
-                        <rect key="frame" x="0.0" y="20" width="320" height="96"/>
-=======
                     <navigationBar key="navigationBar" contentMode="scaleToFill" insetsLayoutMarginsFromSafeArea="NO" largeTitles="YES" id="uga-m1-Yel">
                         <rect key="frame" x="0.0" y="20" width="375" height="96"/>
->>>>>>> f7f6685b
                         <autoresizingMask key="autoresizingMask"/>
                     </navigationBar>
                     <nil name="viewControllers"/>
