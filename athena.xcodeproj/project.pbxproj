// !$*UTF8*$!
{
	archiveVersion = 1;
	classes = {
	};
	objectVersion = 48;
	objects = {

/* Begin PBXBuildFile section */
		01839A711FACA93A00698B69 /* Account.swift in Sources */ = {isa = PBXBuildFile; fileRef = 01839A701FACA93A00698B69 /* Account.swift */; };
		01839A731FACA94300698B69 /* Site.swift in Sources */ = {isa = PBXBuildFile; fileRef = 01839A721FACA94300698B69 /* Site.swift */; };
		01839A751FACA98E00698B69 /* SiteTests.swift in Sources */ = {isa = PBXBuildFile; fileRef = 01839A741FACA98E00698B69 /* SiteTests.swift */; };
		01839A771FACA99B00698B69 /* AccountTests.swift in Sources */ = {isa = PBXBuildFile; fileRef = 01839A761FACA99B00698B69 /* AccountTests.swift */; };
		491968051FC0DC6400206B75 /* Crypto.swift in Sources */ = {isa = PBXBuildFile; fileRef = 491968041FC0DC6400206B75 /* Crypto.swift */; };
		493FCF741FDADB0B00D31AE7 /* DateComponentUnitFormatter.swift in Sources */ = {isa = PBXBuildFile; fileRef = 493FCF731FDADB0B00D31AE7 /* DateComponentUnitFormatter.swift */; };
		495E5B561FAC8EFA002E6AC6 /* AccountsTableViewController.swift in Sources */ = {isa = PBXBuildFile; fileRef = 495E5B551FAC8EFA002E6AC6 /* AccountsTableViewController.swift */; };
		495E5B581FAC8F49002E6AC6 /* RootViewController.swift in Sources */ = {isa = PBXBuildFile; fileRef = 495E5B571FAC8F49002E6AC6 /* RootViewController.swift */; };
		495E5B5A1FAC9887002E6AC6 /* AccountViewController.swift in Sources */ = {isa = PBXBuildFile; fileRef = 495E5B591FAC9887002E6AC6 /* AccountViewController.swift */; };
		496886E61FBF4E9400837045 /* Keychain.swift in Sources */ = {isa = PBXBuildFile; fileRef = 496886E51FBF4E9400837045 /* Keychain.swift */; };
		499569BC1FED278B00D75848 /* InitialisationViewController.swift in Sources */ = {isa = PBXBuildFile; fileRef = 499569BB1FED278B00D75848 /* InitialisationViewController.swift */; };
		499569C31FED47BF00D75848 /* english_wordlist.txt in Resources */ = {isa = PBXBuildFile; fileRef = 499569C21FED47BF00D75848 /* english_wordlist.txt */; };
		499569C61FED5B4B00D75848 /* Assets.xcassets in Resources */ = {isa = PBXBuildFile; fileRef = 499569C51FED5B4B00D75848 /* Assets.xcassets */; };
		499569C81FED5E0A00D75848 /* RecoveryViewController.swift in Sources */ = {isa = PBXBuildFile; fileRef = 499569C71FED5E0A00D75848 /* RecoveryViewController.swift */; };
		4997200E1FD19CEE00EA3436 /* SessionManager.swift in Sources */ = {isa = PBXBuildFile; fileRef = 4997200D1FD19CEE00EA3436 /* SessionManager.swift */; };
		499BE4FB1FC0955D001038DF /* Request.storyboard in Resources */ = {isa = PBXBuildFile; fileRef = 499BE4FA1FC0955D001038DF /* Request.storyboard */; };
		49A547961FC8559900CD4382 /* Homeless.swift in Sources */ = {isa = PBXBuildFile; fileRef = 49A547951FC8559900CD4382 /* Homeless.swift */; };
		49B6C1861FCF2A5C0062D717 /* Seed.swift in Sources */ = {isa = PBXBuildFile; fileRef = 49B6C1851FCF2A5C0062D717 /* Seed.swift */; };
		49E766541F7E6F420022C042 /* AppDelegate.swift in Sources */ = {isa = PBXBuildFile; fileRef = 49E766531F7E6F420022C042 /* AppDelegate.swift */; };
		49E7665B1F7E6F420022C042 /* Main.storyboard in Resources */ = {isa = PBXBuildFile; fileRef = 49E766591F7E6F420022C042 /* Main.storyboard */; };
		49E766601F7E6F420022C042 /* LaunchScreen.storyboard in Resources */ = {isa = PBXBuildFile; fileRef = 49E7665E1F7E6F420022C042 /* LaunchScreen.storyboard */; };
		49E7666B1F7E6F420022C042 /* athenaTests.swift in Sources */ = {isa = PBXBuildFile; fileRef = 49E7666A1F7E6F420022C042 /* athenaTests.swift */; };
		49E766761F7E6F420022C042 /* athenaUITests.swift in Sources */ = {isa = PBXBuildFile; fileRef = 49E766751F7E6F420022C042 /* athenaUITests.swift */; };
		49F448291FD1652C00643C4D /* AWS.swift in Sources */ = {isa = PBXBuildFile; fileRef = 49F448281FD1652C00643C4D /* AWS.swift */; };
		49FA7F761FB9E08E00EDB367 /* Session.swift in Sources */ = {isa = PBXBuildFile; fileRef = 49FA7F751FB9E08E00EDB367 /* Session.swift */; };
		6105598C1FDC41C30030F871 /* Initialisation.storyboard in Resources */ = {isa = PBXBuildFile; fileRef = 6105598B1FDC41C30030F871 /* Initialisation.storyboard */; };
		6105598F1FDC55570030F871 /* BackupWizardViewController.swift in Sources */ = {isa = PBXBuildFile; fileRef = 6105598E1FDC55570030F871 /* BackupWizardViewController.swift */; };
		611470F31FDC229D00AE7593 /* LoginViewController.swift in Sources */ = {isa = PBXBuildFile; fileRef = 611470F21FDC229D00AE7593 /* LoginViewController.swift */; };
		61AEFCC51FADAEBB00B7AE62 /* NewAccountViewController.swift in Sources */ = {isa = PBXBuildFile; fileRef = 61AEFCC41FADAEBB00B7AE62 /* NewAccountViewController.swift */; };
		61D0BE9B1FF2A2980072631D /* DevicesViewController.swift in Sources */ = {isa = PBXBuildFile; fileRef = 61D0BE9A1FF2A2980072631D /* DevicesViewController.swift */; };
		61D0BE9D1FF2A7920072631D /* DevicesViewCell.swift in Sources */ = {isa = PBXBuildFile; fileRef = 61D0BE9C1FF2A7920072631D /* DevicesViewCell.swift */; };
		61F938C41FF4161300AF0880 /* QRViewController.swift in Sources */ = {isa = PBXBuildFile; fileRef = 61F938C31FF4161300AF0880 /* QRViewController.swift */; };
		61F938C61FF4199900AF0880 /* DevicesNavigationController.swift in Sources */ = {isa = PBXBuildFile; fileRef = 61F938C51FF4199900AF0880 /* DevicesNavigationController.swift */; };
		C352FFF3E69333BEDCE2A927 /* Pods_athena.framework in Frameworks */ = {isa = PBXBuildFile; fileRef = B0CF2A6A7ED6E0560AA8D149 /* Pods_athena.framework */; };
/* End PBXBuildFile section */

/* Begin PBXContainerItemProxy section */
		49E766671F7E6F420022C042 /* PBXContainerItemProxy */ = {
			isa = PBXContainerItemProxy;
			containerPortal = 49E766481F7E6F420022C042 /* Project object */;
			proxyType = 1;
			remoteGlobalIDString = 49E7664F1F7E6F420022C042;
			remoteInfo = athena;
		};
		49E766721F7E6F420022C042 /* PBXContainerItemProxy */ = {
			isa = PBXContainerItemProxy;
			containerPortal = 49E766481F7E6F420022C042 /* Project object */;
			proxyType = 1;
			remoteGlobalIDString = 49E7664F1F7E6F420022C042;
			remoteInfo = athena;
		};
/* End PBXContainerItemProxy section */

/* Begin PBXFileReference section */
		01839A701FACA93A00698B69 /* Account.swift */ = {isa = PBXFileReference; lastKnownFileType = sourcecode.swift; path = Account.swift; sourceTree = "<group>"; };
		01839A721FACA94300698B69 /* Site.swift */ = {isa = PBXFileReference; lastKnownFileType = sourcecode.swift; path = Site.swift; sourceTree = "<group>"; };
		01839A741FACA98E00698B69 /* SiteTests.swift */ = {isa = PBXFileReference; lastKnownFileType = sourcecode.swift; path = SiteTests.swift; sourceTree = "<group>"; };
		01839A761FACA99B00698B69 /* AccountTests.swift */ = {isa = PBXFileReference; lastKnownFileType = sourcecode.swift; path = AccountTests.swift; sourceTree = "<group>"; };
		491968041FC0DC6400206B75 /* Crypto.swift */ = {isa = PBXFileReference; lastKnownFileType = sourcecode.swift; path = Crypto.swift; sourceTree = "<group>"; };
		493FCF731FDADB0B00D31AE7 /* DateComponentUnitFormatter.swift */ = {isa = PBXFileReference; lastKnownFileType = sourcecode.swift; path = DateComponentUnitFormatter.swift; sourceTree = "<group>"; };
		495E5B551FAC8EFA002E6AC6 /* AccountsTableViewController.swift */ = {isa = PBXFileReference; lastKnownFileType = sourcecode.swift; path = AccountsTableViewController.swift; sourceTree = "<group>"; };
		495E5B571FAC8F49002E6AC6 /* RootViewController.swift */ = {isa = PBXFileReference; lastKnownFileType = sourcecode.swift; path = RootViewController.swift; sourceTree = "<group>"; };
		495E5B591FAC9887002E6AC6 /* AccountViewController.swift */ = {isa = PBXFileReference; lastKnownFileType = sourcecode.swift; path = AccountViewController.swift; sourceTree = "<group>"; };
		496886E51FBF4E9400837045 /* Keychain.swift */ = {isa = PBXFileReference; lastKnownFileType = sourcecode.swift; path = Keychain.swift; sourceTree = "<group>"; };
		499569BB1FED278B00D75848 /* InitialisationViewController.swift */ = {isa = PBXFileReference; lastKnownFileType = sourcecode.swift; path = InitialisationViewController.swift; sourceTree = "<group>"; };
		499569C21FED47BF00D75848 /* english_wordlist.txt */ = {isa = PBXFileReference; fileEncoding = 4; lastKnownFileType = text; path = english_wordlist.txt; sourceTree = "<group>"; };
		499569C51FED5B4B00D75848 /* Assets.xcassets */ = {isa = PBXFileReference; lastKnownFileType = folder.assetcatalog; path = Assets.xcassets; sourceTree = "<group>"; };
		499569C71FED5E0A00D75848 /* RecoveryViewController.swift */ = {isa = PBXFileReference; lastKnownFileType = sourcecode.swift; path = RecoveryViewController.swift; sourceTree = "<group>"; };
		4997200D1FD19CEE00EA3436 /* SessionManager.swift */ = {isa = PBXFileReference; lastKnownFileType = sourcecode.swift; path = SessionManager.swift; sourceTree = "<group>"; };
		499BE4FA1FC0955D001038DF /* Request.storyboard */ = {isa = PBXFileReference; lastKnownFileType = file.storyboard; path = Request.storyboard; sourceTree = "<group>"; };
		49A547951FC8559900CD4382 /* Homeless.swift */ = {isa = PBXFileReference; lastKnownFileType = sourcecode.swift; path = Homeless.swift; sourceTree = "<group>"; };
		49B6C1851FCF2A5C0062D717 /* Seed.swift */ = {isa = PBXFileReference; lastKnownFileType = sourcecode.swift; path = Seed.swift; sourceTree = "<group>"; };
		49E766501F7E6F420022C042 /* athena.app */ = {isa = PBXFileReference; explicitFileType = wrapper.application; includeInIndex = 0; path = athena.app; sourceTree = BUILT_PRODUCTS_DIR; };
		49E766531F7E6F420022C042 /* AppDelegate.swift */ = {isa = PBXFileReference; lastKnownFileType = sourcecode.swift; path = AppDelegate.swift; sourceTree = "<group>"; };
		49E7665A1F7E6F420022C042 /* Base */ = {isa = PBXFileReference; lastKnownFileType = file.storyboard; name = Base; path = Base.lproj/Main.storyboard; sourceTree = "<group>"; };
		49E7665F1F7E6F420022C042 /* Base */ = {isa = PBXFileReference; lastKnownFileType = file.storyboard; name = Base; path = Base.lproj/LaunchScreen.storyboard; sourceTree = "<group>"; };
		49E766611F7E6F420022C042 /* Info.plist */ = {isa = PBXFileReference; lastKnownFileType = text.plist.xml; path = Info.plist; sourceTree = "<group>"; };
		49E766661F7E6F420022C042 /* athenaTests.xctest */ = {isa = PBXFileReference; explicitFileType = wrapper.cfbundle; includeInIndex = 0; path = athenaTests.xctest; sourceTree = BUILT_PRODUCTS_DIR; };
		49E7666A1F7E6F420022C042 /* athenaTests.swift */ = {isa = PBXFileReference; lastKnownFileType = sourcecode.swift; path = athenaTests.swift; sourceTree = "<group>"; };
		49E7666C1F7E6F420022C042 /* Info.plist */ = {isa = PBXFileReference; lastKnownFileType = text.plist.xml; path = Info.plist; sourceTree = "<group>"; };
		49E766711F7E6F420022C042 /* athenaUITests.xctest */ = {isa = PBXFileReference; explicitFileType = wrapper.cfbundle; includeInIndex = 0; path = athenaUITests.xctest; sourceTree = BUILT_PRODUCTS_DIR; };
		49E766751F7E6F420022C042 /* athenaUITests.swift */ = {isa = PBXFileReference; lastKnownFileType = sourcecode.swift; path = athenaUITests.swift; sourceTree = "<group>"; };
		49E766771F7E6F420022C042 /* Info.plist */ = {isa = PBXFileReference; lastKnownFileType = text.plist.xml; path = Info.plist; sourceTree = "<group>"; };
		49F448281FD1652C00643C4D /* AWS.swift */ = {isa = PBXFileReference; lastKnownFileType = sourcecode.swift; path = AWS.swift; sourceTree = "<group>"; };
		49FA7F751FB9E08E00EDB367 /* Session.swift */ = {isa = PBXFileReference; lastKnownFileType = sourcecode.swift; path = Session.swift; sourceTree = "<group>"; };
		5D17A1047E1BA0EF984F4459 /* Pods-athena.debug.xcconfig */ = {isa = PBXFileReference; includeInIndex = 1; lastKnownFileType = text.xcconfig; name = "Pods-athena.debug.xcconfig"; path = "Pods/Target Support Files/Pods-athena/Pods-athena.debug.xcconfig"; sourceTree = "<group>"; };
		6105598B1FDC41C30030F871 /* Initialisation.storyboard */ = {isa = PBXFileReference; lastKnownFileType = file.storyboard; path = Initialisation.storyboard; sourceTree = "<group>"; };
		6105598E1FDC55570030F871 /* BackupWizardViewController.swift */ = {isa = PBXFileReference; lastKnownFileType = sourcecode.swift; path = BackupWizardViewController.swift; sourceTree = "<group>"; };
		611470F21FDC229D00AE7593 /* LoginViewController.swift */ = {isa = PBXFileReference; lastKnownFileType = sourcecode.swift; path = LoginViewController.swift; sourceTree = "<group>"; };
		61AEFCC41FADAEBB00B7AE62 /* NewAccountViewController.swift */ = {isa = PBXFileReference; lastKnownFileType = sourcecode.swift; path = NewAccountViewController.swift; sourceTree = "<group>"; };
		61D0BE9A1FF2A2980072631D /* DevicesViewController.swift */ = {isa = PBXFileReference; lastKnownFileType = sourcecode.swift; path = DevicesViewController.swift; sourceTree = "<group>"; };
		61D0BE9C1FF2A7920072631D /* DevicesViewCell.swift */ = {isa = PBXFileReference; lastKnownFileType = sourcecode.swift; path = DevicesViewCell.swift; sourceTree = "<group>"; };
		61F938C31FF4161300AF0880 /* QRViewController.swift */ = {isa = PBXFileReference; lastKnownFileType = sourcecode.swift; path = QRViewController.swift; sourceTree = "<group>"; };
		61F938C51FF4199900AF0880 /* DevicesNavigationController.swift */ = {isa = PBXFileReference; lastKnownFileType = sourcecode.swift; path = DevicesNavigationController.swift; sourceTree = "<group>"; };
		8A7A7AF491EEB357F7270FAF /* Pods-athena.release.xcconfig */ = {isa = PBXFileReference; includeInIndex = 1; lastKnownFileType = text.xcconfig; name = "Pods-athena.release.xcconfig"; path = "Pods/Target Support Files/Pods-athena/Pods-athena.release.xcconfig"; sourceTree = "<group>"; };
		B0CF2A6A7ED6E0560AA8D149 /* Pods_athena.framework */ = {isa = PBXFileReference; explicitFileType = wrapper.framework; includeInIndex = 0; path = Pods_athena.framework; sourceTree = BUILT_PRODUCTS_DIR; };
/* End PBXFileReference section */

/* Begin PBXFrameworksBuildPhase section */
		49E7664D1F7E6F420022C042 /* Frameworks */ = {
			isa = PBXFrameworksBuildPhase;
			buildActionMask = 2147483647;
			files = (
				C352FFF3E69333BEDCE2A927 /* Pods_athena.framework in Frameworks */,
			);
			runOnlyForDeploymentPostprocessing = 0;
		};
		49E766631F7E6F420022C042 /* Frameworks */ = {
			isa = PBXFrameworksBuildPhase;
			buildActionMask = 2147483647;
			files = (
			);
			runOnlyForDeploymentPostprocessing = 0;
		};
		49E7666E1F7E6F420022C042 /* Frameworks */ = {
			isa = PBXFrameworksBuildPhase;
			buildActionMask = 2147483647;
			files = (
			);
			runOnlyForDeploymentPostprocessing = 0;
		};
/* End PBXFrameworksBuildPhase section */

/* Begin PBXGroup section */
		499569BF1FED477600D75848 /* Resources */ = {
			isa = PBXGroup;
			children = (
				499569C21FED47BF00D75848 /* english_wordlist.txt */,
			);
			path = Resources;
			sourceTree = "<group>";
		};
		499BE4F31FC0929C001038DF /* Controllers */ = {
			isa = PBXGroup;
			children = (
				495E5B571FAC8F49002E6AC6 /* RootViewController.swift */,
				611470F21FDC229D00AE7593 /* LoginViewController.swift */,
				610C63BC1FAE1E6900A00FB0 /* Accounts */,
<<<<<<< HEAD
				610C63BD1FAE1E8200A00FB0 /* Devices */,
				6105598D1FDC553C0030F871 /* Initialisation */,
=======
				61D0BE991FF2A26F0072631D /* Devices */,
				6105598D1FDC553C0030F871 /* Backup */,
>>>>>>> d7609efc
			);
			path = Controllers;
			sourceTree = "<group>";
		};
		499BE4F91FC0953C001038DF /* UX */ = {
			isa = PBXGroup;
			children = (
				49E766591F7E6F420022C042 /* Main.storyboard */,
				499BE4FA1FC0955D001038DF /* Request.storyboard */,
				49E7665E1F7E6F420022C042 /* LaunchScreen.storyboard */,
				6105598B1FDC41C30030F871 /* Initialisation.storyboard */,
			);
			path = UX;
			sourceTree = "<group>";
		};
		49E766471F7E6F420022C042 = {
			isa = PBXGroup;
			children = (
				49E766521F7E6F420022C042 /* athena */,
				49E766691F7E6F420022C042 /* athenaTests */,
				49E766741F7E6F420022C042 /* athenaUITests */,
				49E766511F7E6F420022C042 /* Products */,
				9C59233641B71D82B45CC67E /* Pods */,
				DA12BC503DD66E19451F494A /* Frameworks */,
			);
			sourceTree = "<group>";
		};
		49E766511F7E6F420022C042 /* Products */ = {
			isa = PBXGroup;
			children = (
				49E766501F7E6F420022C042 /* athena.app */,
				49E766661F7E6F420022C042 /* athenaTests.xctest */,
				49E766711F7E6F420022C042 /* athenaUITests.xctest */,
			);
			name = Products;
			sourceTree = "<group>";
		};
		49E766521F7E6F420022C042 /* athena */ = {
			isa = PBXGroup;
			children = (
				49E766531F7E6F420022C042 /* AppDelegate.swift */,
				49F448281FD1652C00643C4D /* AWS.swift */,
				4997200D1FD19CEE00EA3436 /* SessionManager.swift */,
				493FCF731FDADB0B00D31AE7 /* DateComponentUnitFormatter.swift */,
				49A547951FC8559900CD4382 /* Homeless.swift */,
				499BE4F31FC0929C001038DF /* Controllers */,
				49E7D3401FC318CD0059D97E /* Models */,
				49E7D3411FC318D50059D97E /* Crypto */,
				499BE4F91FC0953C001038DF /* UX */,
				499569BF1FED477600D75848 /* Resources */,
				499569C51FED5B4B00D75848 /* Assets.xcassets */,
				49E766611F7E6F420022C042 /* Info.plist */,
			);
			path = athena;
			sourceTree = "<group>";
		};
		49E766691F7E6F420022C042 /* athenaTests */ = {
			isa = PBXGroup;
			children = (
				49E7666A1F7E6F420022C042 /* athenaTests.swift */,
				01839A761FACA99B00698B69 /* AccountTests.swift */,
				49E7666C1F7E6F420022C042 /* Info.plist */,
				01839A741FACA98E00698B69 /* SiteTests.swift */,
			);
			path = athenaTests;
			sourceTree = "<group>";
		};
		49E766741F7E6F420022C042 /* athenaUITests */ = {
			isa = PBXGroup;
			children = (
				49E766751F7E6F420022C042 /* athenaUITests.swift */,
				49E766771F7E6F420022C042 /* Info.plist */,
			);
			path = athenaUITests;
			sourceTree = "<group>";
		};
		49E7D3401FC318CD0059D97E /* Models */ = {
			isa = PBXGroup;
			children = (
				01839A701FACA93A00698B69 /* Account.swift */,
				49B6C1851FCF2A5C0062D717 /* Seed.swift */,
				49FA7F751FB9E08E00EDB367 /* Session.swift */,
				01839A721FACA94300698B69 /* Site.swift */,
			);
			path = Models;
			sourceTree = "<group>";
		};
		49E7D3411FC318D50059D97E /* Crypto */ = {
			isa = PBXGroup;
			children = (
				491968041FC0DC6400206B75 /* Crypto.swift */,
				496886E51FBF4E9400837045 /* Keychain.swift */,
			);
			path = Crypto;
			sourceTree = "<group>";
		};
		6105598D1FDC553C0030F871 /* Initialisation */ = {
			isa = PBXGroup;
			children = (
				6105598E1FDC55570030F871 /* BackupWizardViewController.swift */,
				499569C71FED5E0A00D75848 /* RecoveryViewController.swift */,
				499569BB1FED278B00D75848 /* InitialisationViewController.swift */,
			);
			path = Initialisation;
			sourceTree = "<group>";
		};
		610C63BC1FAE1E6900A00FB0 /* Accounts */ = {
			isa = PBXGroup;
			children = (
				495E5B551FAC8EFA002E6AC6 /* AccountsTableViewController.swift */,
				495E5B591FAC9887002E6AC6 /* AccountViewController.swift */,
				61AEFCC41FADAEBB00B7AE62 /* NewAccountViewController.swift */,
			);
			path = Accounts;
			sourceTree = "<group>";
		};
		61D0BE991FF2A26F0072631D /* Devices */ = {
			isa = PBXGroup;
			children = (
				61F938C51FF4199900AF0880 /* DevicesNavigationController.swift */,
				61D0BE9A1FF2A2980072631D /* DevicesViewController.swift */,
				61D0BE9C1FF2A7920072631D /* DevicesViewCell.swift */,
				61F938C31FF4161300AF0880 /* QRViewController.swift */,
			);
			path = Devices;
			sourceTree = "<group>";
		};
		9C59233641B71D82B45CC67E /* Pods */ = {
			isa = PBXGroup;
			children = (
				5D17A1047E1BA0EF984F4459 /* Pods-athena.debug.xcconfig */,
				8A7A7AF491EEB357F7270FAF /* Pods-athena.release.xcconfig */,
			);
			name = Pods;
			sourceTree = "<group>";
		};
		DA12BC503DD66E19451F494A /* Frameworks */ = {
			isa = PBXGroup;
			children = (
				B0CF2A6A7ED6E0560AA8D149 /* Pods_athena.framework */,
			);
			name = Frameworks;
			sourceTree = "<group>";
		};
/* End PBXGroup section */

/* Begin PBXNativeTarget section */
		49E7664F1F7E6F420022C042 /* athena */ = {
			isa = PBXNativeTarget;
			buildConfigurationList = 49E7667A1F7E6F420022C042 /* Build configuration list for PBXNativeTarget "athena" */;
			buildPhases = (
				2CF75E9FE6D16F6BE657C38E /* [CP] Check Pods Manifest.lock */,
				49E7664C1F7E6F420022C042 /* Sources */,
				49E7664D1F7E6F420022C042 /* Frameworks */,
				49E7664E1F7E6F420022C042 /* Resources */,
				85A45794F744A82A701DCEF1 /* [CP] Embed Pods Frameworks */,
				BD32DD255FA36C476AE9A9E4 /* [CP] Copy Pods Resources */,
			);
			buildRules = (
			);
			dependencies = (
			);
			name = athena;
			productName = athena;
			productReference = 49E766501F7E6F420022C042 /* athena.app */;
			productType = "com.apple.product-type.application";
		};
		49E766651F7E6F420022C042 /* athenaTests */ = {
			isa = PBXNativeTarget;
			buildConfigurationList = 49E7667D1F7E6F420022C042 /* Build configuration list for PBXNativeTarget "athenaTests" */;
			buildPhases = (
				49E766621F7E6F420022C042 /* Sources */,
				49E766631F7E6F420022C042 /* Frameworks */,
				49E766641F7E6F420022C042 /* Resources */,
			);
			buildRules = (
			);
			dependencies = (
				49E766681F7E6F420022C042 /* PBXTargetDependency */,
			);
			name = athenaTests;
			productName = athenaTests;
			productReference = 49E766661F7E6F420022C042 /* athenaTests.xctest */;
			productType = "com.apple.product-type.bundle.unit-test";
		};
		49E766701F7E6F420022C042 /* athenaUITests */ = {
			isa = PBXNativeTarget;
			buildConfigurationList = 49E766801F7E6F420022C042 /* Build configuration list for PBXNativeTarget "athenaUITests" */;
			buildPhases = (
				49E7666D1F7E6F420022C042 /* Sources */,
				49E7666E1F7E6F420022C042 /* Frameworks */,
				49E7666F1F7E6F420022C042 /* Resources */,
			);
			buildRules = (
			);
			dependencies = (
				49E766731F7E6F420022C042 /* PBXTargetDependency */,
			);
			name = athenaUITests;
			productName = athenaUITests;
			productReference = 49E766711F7E6F420022C042 /* athenaUITests.xctest */;
			productType = "com.apple.product-type.bundle.ui-testing";
		};
/* End PBXNativeTarget section */

/* Begin PBXProject section */
		49E766481F7E6F420022C042 /* Project object */ = {
			isa = PBXProject;
			attributes = {
				LastSwiftUpdateCheck = 0900;
				LastUpgradeCheck = 0900;
				ORGANIZATIONNAME = athena;
				TargetAttributes = {
					49E7664F1F7E6F420022C042 = {
						CreatedOnToolsVersion = 9.0;
						ProvisioningStyle = Automatic;
					};
					49E766651F7E6F420022C042 = {
						CreatedOnToolsVersion = 9.0;
						ProvisioningStyle = Automatic;
						TestTargetID = 49E7664F1F7E6F420022C042;
					};
					49E766701F7E6F420022C042 = {
						CreatedOnToolsVersion = 9.0;
						ProvisioningStyle = Automatic;
						TestTargetID = 49E7664F1F7E6F420022C042;
					};
				};
			};
			buildConfigurationList = 49E7664B1F7E6F420022C042 /* Build configuration list for PBXProject "athena" */;
			compatibilityVersion = "Xcode 8.0";
			developmentRegion = en;
			hasScannedForEncodings = 0;
			knownRegions = (
				en,
				Base,
			);
			mainGroup = 49E766471F7E6F420022C042;
			productRefGroup = 49E766511F7E6F420022C042 /* Products */;
			projectDirPath = "";
			projectRoot = "";
			targets = (
				49E7664F1F7E6F420022C042 /* athena */,
				49E766651F7E6F420022C042 /* athenaTests */,
				49E766701F7E6F420022C042 /* athenaUITests */,
			);
		};
/* End PBXProject section */

/* Begin PBXResourcesBuildPhase section */
		49E7664E1F7E6F420022C042 /* Resources */ = {
			isa = PBXResourcesBuildPhase;
			buildActionMask = 2147483647;
			files = (
				6105598C1FDC41C30030F871 /* Initialisation.storyboard in Resources */,
				499569C31FED47BF00D75848 /* english_wordlist.txt in Resources */,
				49E766601F7E6F420022C042 /* LaunchScreen.storyboard in Resources */,
				499BE4FB1FC0955D001038DF /* Request.storyboard in Resources */,
				499569C61FED5B4B00D75848 /* Assets.xcassets in Resources */,
				49E7665B1F7E6F420022C042 /* Main.storyboard in Resources */,
			);
			runOnlyForDeploymentPostprocessing = 0;
		};
		49E766641F7E6F420022C042 /* Resources */ = {
			isa = PBXResourcesBuildPhase;
			buildActionMask = 2147483647;
			files = (
			);
			runOnlyForDeploymentPostprocessing = 0;
		};
		49E7666F1F7E6F420022C042 /* Resources */ = {
			isa = PBXResourcesBuildPhase;
			buildActionMask = 2147483647;
			files = (
			);
			runOnlyForDeploymentPostprocessing = 0;
		};
/* End PBXResourcesBuildPhase section */

/* Begin PBXShellScriptBuildPhase section */
		2CF75E9FE6D16F6BE657C38E /* [CP] Check Pods Manifest.lock */ = {
			isa = PBXShellScriptBuildPhase;
			buildActionMask = 2147483647;
			files = (
			);
			inputPaths = (
				"${PODS_PODFILE_DIR_PATH}/Podfile.lock",
				"${PODS_ROOT}/Manifest.lock",
			);
			name = "[CP] Check Pods Manifest.lock";
			outputPaths = (
				"$(DERIVED_FILE_DIR)/Pods-athena-checkManifestLockResult.txt",
			);
			runOnlyForDeploymentPostprocessing = 0;
			shellPath = /bin/sh;
			shellScript = "diff \"${PODS_PODFILE_DIR_PATH}/Podfile.lock\" \"${PODS_ROOT}/Manifest.lock\" > /dev/null\nif [ $? != 0 ] ; then\n    # print error to STDERR\n    echo \"error: The sandbox is not in sync with the Podfile.lock. Run 'pod install' or update your CocoaPods installation.\" >&2\n    exit 1\nfi\n# This output is used by Xcode 'outputs' to avoid re-running this script phase.\necho \"SUCCESS\" > \"${SCRIPT_OUTPUT_FILE_0}\"\n";
			showEnvVarsInLog = 0;
		};
		85A45794F744A82A701DCEF1 /* [CP] Embed Pods Frameworks */ = {
			isa = PBXShellScriptBuildPhase;
			buildActionMask = 2147483647;
			files = (
			);
			inputPaths = (
				"${SRCROOT}/Pods/Target Support Files/Pods-athena/Pods-athena-frameworks.sh",
				"${BUILT_PRODUCTS_DIR}/AWSCognito/AWSCognito.framework",
				"${BUILT_PRODUCTS_DIR}/AWSCore/AWSCore.framework",
				"${BUILT_PRODUCTS_DIR}/AWSSNS/AWSSNS.framework",
				"${BUILT_PRODUCTS_DIR}/AWSSQS/AWSSQS.framework",
				"${BUILT_PRODUCTS_DIR}/MBProgressHUD/MBProgressHUD.framework",
				"${BUILT_PRODUCTS_DIR}/Sodium/Sodium.framework",
			);
			name = "[CP] Embed Pods Frameworks";
			outputPaths = (
				"${TARGET_BUILD_DIR}/${FRAMEWORKS_FOLDER_PATH}/AWSCognito.framework",
				"${TARGET_BUILD_DIR}/${FRAMEWORKS_FOLDER_PATH}/AWSCore.framework",
				"${TARGET_BUILD_DIR}/${FRAMEWORKS_FOLDER_PATH}/AWSSNS.framework",
				"${TARGET_BUILD_DIR}/${FRAMEWORKS_FOLDER_PATH}/AWSSQS.framework",
				"${TARGET_BUILD_DIR}/${FRAMEWORKS_FOLDER_PATH}/MBProgressHUD.framework",
				"${TARGET_BUILD_DIR}/${FRAMEWORKS_FOLDER_PATH}/Sodium.framework",
			);
			runOnlyForDeploymentPostprocessing = 0;
			shellPath = /bin/sh;
			shellScript = "\"${SRCROOT}/Pods/Target Support Files/Pods-athena/Pods-athena-frameworks.sh\"\n";
			showEnvVarsInLog = 0;
		};
		BD32DD255FA36C476AE9A9E4 /* [CP] Copy Pods Resources */ = {
			isa = PBXShellScriptBuildPhase;
			buildActionMask = 2147483647;
			files = (
			);
			inputPaths = (
			);
			name = "[CP] Copy Pods Resources";
			outputPaths = (
			);
			runOnlyForDeploymentPostprocessing = 0;
			shellPath = /bin/sh;
			shellScript = "\"${SRCROOT}/Pods/Target Support Files/Pods-athena/Pods-athena-resources.sh\"\n";
			showEnvVarsInLog = 0;
		};
/* End PBXShellScriptBuildPhase section */

/* Begin PBXSourcesBuildPhase section */
		49E7664C1F7E6F420022C042 /* Sources */ = {
			isa = PBXSourcesBuildPhase;
			buildActionMask = 2147483647;
			files = (
				01839A731FACA94300698B69 /* Site.swift in Sources */,
				01839A711FACA93A00698B69 /* Account.swift in Sources */,
				493FCF741FDADB0B00D31AE7 /* DateComponentUnitFormatter.swift in Sources */,
				496886E61FBF4E9400837045 /* Keychain.swift in Sources */,
				49E766541F7E6F420022C042 /* AppDelegate.swift in Sources */,
				499569BC1FED278B00D75848 /* InitialisationViewController.swift in Sources */,
				495E5B561FAC8EFA002E6AC6 /* AccountsTableViewController.swift in Sources */,
				499569C81FED5E0A00D75848 /* RecoveryViewController.swift in Sources */,
				49F448291FD1652C00643C4D /* AWS.swift in Sources */,
				611470F31FDC229D00AE7593 /* LoginViewController.swift in Sources */,
				6105598F1FDC55570030F871 /* BackupWizardViewController.swift in Sources */,
				61F938C41FF4161300AF0880 /* QRViewController.swift in Sources */,
				61F938C61FF4199900AF0880 /* DevicesNavigationController.swift in Sources */,
				49B6C1861FCF2A5C0062D717 /* Seed.swift in Sources */,
				61AEFCC51FADAEBB00B7AE62 /* NewAccountViewController.swift in Sources */,
				61D0BE9B1FF2A2980072631D /* DevicesViewController.swift in Sources */,
				61D0BE9D1FF2A7920072631D /* DevicesViewCell.swift in Sources */,
				49FA7F761FB9E08E00EDB367 /* Session.swift in Sources */,
				49A547961FC8559900CD4382 /* Homeless.swift in Sources */,
				495E5B5A1FAC9887002E6AC6 /* AccountViewController.swift in Sources */,
				495E5B581FAC8F49002E6AC6 /* RootViewController.swift in Sources */,
				491968051FC0DC6400206B75 /* Crypto.swift in Sources */,
				4997200E1FD19CEE00EA3436 /* SessionManager.swift in Sources */,
			);
			runOnlyForDeploymentPostprocessing = 0;
		};
		49E766621F7E6F420022C042 /* Sources */ = {
			isa = PBXSourcesBuildPhase;
			buildActionMask = 2147483647;
			files = (
				01839A751FACA98E00698B69 /* SiteTests.swift in Sources */,
				01839A771FACA99B00698B69 /* AccountTests.swift in Sources */,
				49E7666B1F7E6F420022C042 /* athenaTests.swift in Sources */,
			);
			runOnlyForDeploymentPostprocessing = 0;
		};
		49E7666D1F7E6F420022C042 /* Sources */ = {
			isa = PBXSourcesBuildPhase;
			buildActionMask = 2147483647;
			files = (
				49E766761F7E6F420022C042 /* athenaUITests.swift in Sources */,
			);
			runOnlyForDeploymentPostprocessing = 0;
		};
/* End PBXSourcesBuildPhase section */

/* Begin PBXTargetDependency section */
		49E766681F7E6F420022C042 /* PBXTargetDependency */ = {
			isa = PBXTargetDependency;
			target = 49E7664F1F7E6F420022C042 /* athena */;
			targetProxy = 49E766671F7E6F420022C042 /* PBXContainerItemProxy */;
		};
		49E766731F7E6F420022C042 /* PBXTargetDependency */ = {
			isa = PBXTargetDependency;
			target = 49E7664F1F7E6F420022C042 /* athena */;
			targetProxy = 49E766721F7E6F420022C042 /* PBXContainerItemProxy */;
		};
/* End PBXTargetDependency section */

/* Begin PBXVariantGroup section */
		49E766591F7E6F420022C042 /* Main.storyboard */ = {
			isa = PBXVariantGroup;
			children = (
				49E7665A1F7E6F420022C042 /* Base */,
			);
			name = Main.storyboard;
			sourceTree = "<group>";
		};
		49E7665E1F7E6F420022C042 /* LaunchScreen.storyboard */ = {
			isa = PBXVariantGroup;
			children = (
				49E7665F1F7E6F420022C042 /* Base */,
			);
			name = LaunchScreen.storyboard;
			sourceTree = "<group>";
		};
/* End PBXVariantGroup section */

/* Begin XCBuildConfiguration section */
		49E766781F7E6F420022C042 /* Debug */ = {
			isa = XCBuildConfiguration;
			buildSettings = {
				ALWAYS_SEARCH_USER_PATHS = NO;
				CLANG_ANALYZER_NONNULL = YES;
				CLANG_ANALYZER_NUMBER_OBJECT_CONVERSION = YES_AGGRESSIVE;
				CLANG_CXX_LANGUAGE_STANDARD = "gnu++14";
				CLANG_CXX_LIBRARY = "libc++";
				CLANG_ENABLE_MODULES = YES;
				CLANG_ENABLE_OBJC_ARC = YES;
				CLANG_WARN_BLOCK_CAPTURE_AUTORELEASING = YES;
				CLANG_WARN_BOOL_CONVERSION = YES;
				CLANG_WARN_COMMA = YES;
				CLANG_WARN_CONSTANT_CONVERSION = YES;
				CLANG_WARN_DIRECT_OBJC_ISA_USAGE = YES_ERROR;
				CLANG_WARN_DOCUMENTATION_COMMENTS = YES;
				CLANG_WARN_EMPTY_BODY = YES;
				CLANG_WARN_ENUM_CONVERSION = YES;
				CLANG_WARN_INFINITE_RECURSION = YES;
				CLANG_WARN_INT_CONVERSION = YES;
				CLANG_WARN_NON_LITERAL_NULL_CONVERSION = YES;
				CLANG_WARN_OBJC_LITERAL_CONVERSION = YES;
				CLANG_WARN_OBJC_ROOT_CLASS = YES_ERROR;
				CLANG_WARN_RANGE_LOOP_ANALYSIS = YES;
				CLANG_WARN_STRICT_PROTOTYPES = YES;
				CLANG_WARN_SUSPICIOUS_MOVE = YES;
				CLANG_WARN_UNGUARDED_AVAILABILITY = YES_AGGRESSIVE;
				CLANG_WARN_UNREACHABLE_CODE = YES;
				CLANG_WARN__DUPLICATE_METHOD_MATCH = YES;
				CODE_SIGN_IDENTITY = "iPhone Developer";
				COPY_PHASE_STRIP = NO;
				DEBUG_INFORMATION_FORMAT = dwarf;
				ENABLE_STRICT_OBJC_MSGSEND = YES;
				ENABLE_TESTABILITY = YES;
				GCC_C_LANGUAGE_STANDARD = gnu11;
				GCC_DYNAMIC_NO_PIC = NO;
				GCC_NO_COMMON_BLOCKS = YES;
				GCC_OPTIMIZATION_LEVEL = 0;
				GCC_PREPROCESSOR_DEFINITIONS = (
					"DEBUG=1",
					"$(inherited)",
				);
				GCC_WARN_64_TO_32_BIT_CONVERSION = YES;
				GCC_WARN_ABOUT_RETURN_TYPE = YES_ERROR;
				GCC_WARN_UNDECLARED_SELECTOR = YES;
				GCC_WARN_UNINITIALIZED_AUTOS = YES_AGGRESSIVE;
				GCC_WARN_UNUSED_FUNCTION = YES;
				GCC_WARN_UNUSED_VARIABLE = YES;
				IPHONEOS_DEPLOYMENT_TARGET = 11.0;
				MTL_ENABLE_DEBUG_INFO = YES;
				ONLY_ACTIVE_ARCH = YES;
				SDKROOT = iphoneos;
				SWIFT_ACTIVE_COMPILATION_CONDITIONS = DEBUG;
				SWIFT_OPTIMIZATION_LEVEL = "-Onone";
			};
			name = Debug;
		};
		49E766791F7E6F420022C042 /* Release */ = {
			isa = XCBuildConfiguration;
			buildSettings = {
				ALWAYS_SEARCH_USER_PATHS = NO;
				CLANG_ANALYZER_NONNULL = YES;
				CLANG_ANALYZER_NUMBER_OBJECT_CONVERSION = YES_AGGRESSIVE;
				CLANG_CXX_LANGUAGE_STANDARD = "gnu++14";
				CLANG_CXX_LIBRARY = "libc++";
				CLANG_ENABLE_MODULES = YES;
				CLANG_ENABLE_OBJC_ARC = YES;
				CLANG_WARN_BLOCK_CAPTURE_AUTORELEASING = YES;
				CLANG_WARN_BOOL_CONVERSION = YES;
				CLANG_WARN_COMMA = YES;
				CLANG_WARN_CONSTANT_CONVERSION = YES;
				CLANG_WARN_DIRECT_OBJC_ISA_USAGE = YES_ERROR;
				CLANG_WARN_DOCUMENTATION_COMMENTS = YES;
				CLANG_WARN_EMPTY_BODY = YES;
				CLANG_WARN_ENUM_CONVERSION = YES;
				CLANG_WARN_INFINITE_RECURSION = YES;
				CLANG_WARN_INT_CONVERSION = YES;
				CLANG_WARN_NON_LITERAL_NULL_CONVERSION = YES;
				CLANG_WARN_OBJC_LITERAL_CONVERSION = YES;
				CLANG_WARN_OBJC_ROOT_CLASS = YES_ERROR;
				CLANG_WARN_RANGE_LOOP_ANALYSIS = YES;
				CLANG_WARN_STRICT_PROTOTYPES = YES;
				CLANG_WARN_SUSPICIOUS_MOVE = YES;
				CLANG_WARN_UNGUARDED_AVAILABILITY = YES_AGGRESSIVE;
				CLANG_WARN_UNREACHABLE_CODE = YES;
				CLANG_WARN__DUPLICATE_METHOD_MATCH = YES;
				CODE_SIGN_IDENTITY = "iPhone Developer";
				COPY_PHASE_STRIP = NO;
				DEBUG_INFORMATION_FORMAT = "dwarf-with-dsym";
				ENABLE_NS_ASSERTIONS = NO;
				ENABLE_STRICT_OBJC_MSGSEND = YES;
				GCC_C_LANGUAGE_STANDARD = gnu11;
				GCC_NO_COMMON_BLOCKS = YES;
				GCC_WARN_64_TO_32_BIT_CONVERSION = YES;
				GCC_WARN_ABOUT_RETURN_TYPE = YES_ERROR;
				GCC_WARN_UNDECLARED_SELECTOR = YES;
				GCC_WARN_UNINITIALIZED_AUTOS = YES_AGGRESSIVE;
				GCC_WARN_UNUSED_FUNCTION = YES;
				GCC_WARN_UNUSED_VARIABLE = YES;
				IPHONEOS_DEPLOYMENT_TARGET = 11.0;
				MTL_ENABLE_DEBUG_INFO = NO;
				SDKROOT = iphoneos;
				SWIFT_OPTIMIZATION_LEVEL = "-Owholemodule";
				VALIDATE_PRODUCT = YES;
			};
			name = Release;
		};
		49E7667B1F7E6F420022C042 /* Debug */ = {
			isa = XCBuildConfiguration;
			baseConfigurationReference = 5D17A1047E1BA0EF984F4459 /* Pods-athena.debug.xcconfig */;
			buildSettings = {
				ASSETCATALOG_COMPILER_APPICON_NAME = AppIcon;
				"CODE_SIGN_IDENTITY[sdk=iphoneos*]" = "iPhone Developer";
				CODE_SIGN_STYLE = Automatic;
				DEVELOPMENT_TEAM = 35MFYY2JY5;
				INFOPLIST_FILE = athena/Info.plist;
				LD_RUNPATH_SEARCH_PATHS = "$(inherited) @executable_path/Frameworks";
				PRODUCT_BUNDLE_IDENTIFIER = com.athena.athena;
				PRODUCT_NAME = "$(TARGET_NAME)";
				PROVISIONING_PROFILE_SPECIFIER = "";
				SWIFT_VERSION = 4.0;
				TARGETED_DEVICE_FAMILY = "1,2";
			};
			name = Debug;
		};
		49E7667C1F7E6F420022C042 /* Release */ = {
			isa = XCBuildConfiguration;
			baseConfigurationReference = 8A7A7AF491EEB357F7270FAF /* Pods-athena.release.xcconfig */;
			buildSettings = {
				ASSETCATALOG_COMPILER_APPICON_NAME = AppIcon;
				"CODE_SIGN_IDENTITY[sdk=iphoneos*]" = "iPhone Developer";
				CODE_SIGN_STYLE = Automatic;
				DEVELOPMENT_TEAM = 35MFYY2JY5;
				INFOPLIST_FILE = athena/Info.plist;
				LD_RUNPATH_SEARCH_PATHS = "$(inherited) @executable_path/Frameworks";
				PRODUCT_BUNDLE_IDENTIFIER = com.athena.athena;
				PRODUCT_NAME = "$(TARGET_NAME)";
				PROVISIONING_PROFILE_SPECIFIER = "";
				SWIFT_VERSION = 4.0;
				TARGETED_DEVICE_FAMILY = "1,2";
			};
			name = Release;
		};
		49E7667E1F7E6F420022C042 /* Debug */ = {
			isa = XCBuildConfiguration;
			buildSettings = {
				ALWAYS_EMBED_SWIFT_STANDARD_LIBRARIES = YES;
				BUNDLE_LOADER = "$(TEST_HOST)";
				CODE_SIGN_STYLE = Automatic;
				DEVELOPMENT_TEAM = 35MFYY2JY5;
				INFOPLIST_FILE = athenaTests/Info.plist;
				LD_RUNPATH_SEARCH_PATHS = "$(inherited) @executable_path/Frameworks @loader_path/Frameworks";
				PRODUCT_BUNDLE_IDENTIFIER = athena.athenaTests;
				PRODUCT_NAME = "$(TARGET_NAME)";
				SWIFT_VERSION = 4.0;
				TARGETED_DEVICE_FAMILY = "1,2";
				TEST_HOST = "$(BUILT_PRODUCTS_DIR)/athena.app/athena";
			};
			name = Debug;
		};
		49E7667F1F7E6F420022C042 /* Release */ = {
			isa = XCBuildConfiguration;
			buildSettings = {
				ALWAYS_EMBED_SWIFT_STANDARD_LIBRARIES = YES;
				BUNDLE_LOADER = "$(TEST_HOST)";
				CODE_SIGN_STYLE = Automatic;
				DEVELOPMENT_TEAM = 35MFYY2JY5;
				INFOPLIST_FILE = athenaTests/Info.plist;
				LD_RUNPATH_SEARCH_PATHS = "$(inherited) @executable_path/Frameworks @loader_path/Frameworks";
				PRODUCT_BUNDLE_IDENTIFIER = athena.athenaTests;
				PRODUCT_NAME = "$(TARGET_NAME)";
				SWIFT_VERSION = 4.0;
				TARGETED_DEVICE_FAMILY = "1,2";
				TEST_HOST = "$(BUILT_PRODUCTS_DIR)/athena.app/athena";
			};
			name = Release;
		};
		49E766811F7E6F420022C042 /* Debug */ = {
			isa = XCBuildConfiguration;
			buildSettings = {
				ALWAYS_EMBED_SWIFT_STANDARD_LIBRARIES = YES;
				CODE_SIGN_STYLE = Automatic;
				DEVELOPMENT_TEAM = 35MFYY2JY5;
				INFOPLIST_FILE = athenaUITests/Info.plist;
				LD_RUNPATH_SEARCH_PATHS = "$(inherited) @executable_path/Frameworks @loader_path/Frameworks";
				PRODUCT_BUNDLE_IDENTIFIER = athena.athenaUITests;
				PRODUCT_NAME = "$(TARGET_NAME)";
				SWIFT_VERSION = 4.0;
				TARGETED_DEVICE_FAMILY = "1,2";
				TEST_TARGET_NAME = athena;
			};
			name = Debug;
		};
		49E766821F7E6F420022C042 /* Release */ = {
			isa = XCBuildConfiguration;
			buildSettings = {
				ALWAYS_EMBED_SWIFT_STANDARD_LIBRARIES = YES;
				CODE_SIGN_STYLE = Automatic;
				DEVELOPMENT_TEAM = 35MFYY2JY5;
				INFOPLIST_FILE = athenaUITests/Info.plist;
				LD_RUNPATH_SEARCH_PATHS = "$(inherited) @executable_path/Frameworks @loader_path/Frameworks";
				PRODUCT_BUNDLE_IDENTIFIER = athena.athenaUITests;
				PRODUCT_NAME = "$(TARGET_NAME)";
				SWIFT_VERSION = 4.0;
				TARGETED_DEVICE_FAMILY = "1,2";
				TEST_TARGET_NAME = athena;
			};
			name = Release;
		};
/* End XCBuildConfiguration section */

/* Begin XCConfigurationList section */
		49E7664B1F7E6F420022C042 /* Build configuration list for PBXProject "athena" */ = {
			isa = XCConfigurationList;
			buildConfigurations = (
				49E766781F7E6F420022C042 /* Debug */,
				49E766791F7E6F420022C042 /* Release */,
			);
			defaultConfigurationIsVisible = 0;
			defaultConfigurationName = Release;
		};
		49E7667A1F7E6F420022C042 /* Build configuration list for PBXNativeTarget "athena" */ = {
			isa = XCConfigurationList;
			buildConfigurations = (
				49E7667B1F7E6F420022C042 /* Debug */,
				49E7667C1F7E6F420022C042 /* Release */,
			);
			defaultConfigurationIsVisible = 0;
			defaultConfigurationName = Release;
		};
		49E7667D1F7E6F420022C042 /* Build configuration list for PBXNativeTarget "athenaTests" */ = {
			isa = XCConfigurationList;
			buildConfigurations = (
				49E7667E1F7E6F420022C042 /* Debug */,
				49E7667F1F7E6F420022C042 /* Release */,
			);
			defaultConfigurationIsVisible = 0;
			defaultConfigurationName = Release;
		};
		49E766801F7E6F420022C042 /* Build configuration list for PBXNativeTarget "athenaUITests" */ = {
			isa = XCConfigurationList;
			buildConfigurations = (
				49E766811F7E6F420022C042 /* Debug */,
				49E766821F7E6F420022C042 /* Release */,
			);
			defaultConfigurationIsVisible = 0;
			defaultConfigurationName = Release;
		};
/* End XCConfigurationList section */
	};
	rootObject = 49E766481F7E6F420022C042 /* Project object */;
}<|MERGE_RESOLUTION|>--- conflicted
+++ resolved
@@ -145,13 +145,8 @@
 				495E5B571FAC8F49002E6AC6 /* RootViewController.swift */,
 				611470F21FDC229D00AE7593 /* LoginViewController.swift */,
 				610C63BC1FAE1E6900A00FB0 /* Accounts */,
-<<<<<<< HEAD
-				610C63BD1FAE1E8200A00FB0 /* Devices */,
-				6105598D1FDC553C0030F871 /* Initialisation */,
-=======
 				61D0BE991FF2A26F0072631D /* Devices */,
 				6105598D1FDC553C0030F871 /* Backup */,
->>>>>>> d7609efc
 			);
 			path = Controllers;
 			sourceTree = "<group>";
