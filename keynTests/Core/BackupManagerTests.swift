--- conflicted
+++ resolved
@@ -34,63 +34,6 @@
 
     // MARK: - Unit tests
 
-<<<<<<< HEAD
-    func testInitializeDoesntFail() {
-        TestHelper.deleteLocalData()
-        TestHelper.createSeed()
-        let expectation = XCTestExpectation(description: "Finish testInitializeDoesntFail")
-        do {
-            guard let backupSeed = try Keychain.shared.get(id: KeyIdentifier.backup.identifier(for: .seed), service: .seed) else {
-                throw KeychainError.notFound
-            }
-            BackupManager.initialize(seed: backupSeed, context: nil).catch { error in
-                XCTFail(error.localizedDescription)
-            }.finally {
-                expectation.fulfill()
-            }
-        } catch {
-            XCTFail(error.localizedDescription)
-            expectation.fulfill()
-        }
-        wait(for: [expectation], timeout: 10.0)
-    }
-    
-    func testInitializeFailsIfWrongSeed() {
-        TestHelper.deleteLocalData()
-        TestHelper.createSeed()
-        let expectation = XCTestExpectation(description: "Finish testInitializeFailsIfWrongSeed")
-        let backupSeed = "seed".data
-        BackupManager.initialize(seed: backupSeed, context: nil).done { (result) in
-            XCTFail("Must fail")
-        }.ensure {
-            expectation.fulfill()
-        }
-        wait(for: [expectation], timeout: 3.0)
-    }
-    
-    func testInitializeFailsIfAPIFails() {
-        TestHelper.deleteLocalData()
-        TestHelper.createSeed()
-        let mockAPI = MockAPI(shouldFail: true)
-        let expectation = XCTestExpectation(description: "Finish testInitializeFailsIfAPIFails")
-        API.shared = mockAPI
-        do {
-            guard let backupSeed = try Keychain.shared.get(id: KeyIdentifier.backup.identifier(for: .seed), service: .seed) else {
-                throw KeychainError.notFound
-            }
-            BackupManager.initialize(seed: backupSeed, context: nil).done { (result) in
-                XCTFail("Must fail")
-            }.ensure {
-                expectation.fulfill()
-            }
-        } catch {
-            XCTFail(error.localizedDescription)
-        }
-        wait(for: [expectation], timeout: 3.0)
-    }
-    
-=======
->>>>>>> dfc216fd
     func testBackup() {
         let site = TestHelper.sampleSite
         let account = UserAccount(id: TestHelper.userID, username: TestHelper.username, sites: [site], passwordIndex: 0, lastPasswordTryIndex: 0, passwordOffset: nil, askToLogin: nil, askToChange: nil, enabled: false, version: 1, webAuthn: nil)
